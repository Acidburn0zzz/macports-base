package require tcltest 2

# need pextlib to drop privs
package require Pextlib 1.0

namespace import tcltest::*

source [file dirname $argv0]/../library.tcl

makeFile "" $output_file
makeDirectory $work_dir
set path [file dirname [file normalize $argv0]]

load_variables $path

proc test_trace {} {
    global path autoconf output_file

    set line [get_line $autoconf "runusr*"]
    set user [lrange [split $line " "] 1 1]

    set_dir
    port_index
    port_clean $path

    file delete -force /tmp/hello-trace
    file delete -force /tmp/link-trace2
    file link -symbolic /tmp/link-trace2 /usr/include/unistd.h

    makeDirectory ../tracetesttmp
    if {[getuid] == 0} {
<<<<<<< HEAD
		file attributes ../tracetesttmp -owner $user
=======
        file attributes ../tracetesttmp -owner $user
>>>>>>> 1622c8d2
        exec chown -h $user /tmp/link-trace2
    }

    if {[getuid] == 0} {
        seteuid [name_to_uid $user]
    }
    exec touch  ../tracetesttmp/delete-trace
    exec touch ../tracetesttmp/rename-trace
    exec mkdir ../tracetesttmp/rmdir-trace
    if {[getuid] == 0} {
        seteuid 0
    }

    port_trace $path

    file delete -force /tmp/link-trace2
    file delete -force /tmp/hello-trace

    set err "error*"
    set line [get_line $path/$output_file $err]
    set unsupported [get_line $path/$output_file "*tracelib not supported on this platform*"]
    if {$unsupported != -1 || $line == -1} {
        return "No errors found."
    } else {
        return $line
    }
}

test trace {
    Regression test for trace.
} -body {
    test_trace
} -result "No errors found."


cleanup
cleanupTests<|MERGE_RESOLUTION|>--- conflicted
+++ resolved
@@ -29,11 +29,7 @@
 
     makeDirectory ../tracetesttmp
     if {[getuid] == 0} {
-<<<<<<< HEAD
-		file attributes ../tracetesttmp -owner $user
-=======
         file attributes ../tracetesttmp -owner $user
->>>>>>> 1622c8d2
         exec chown -h $user /tmp/link-trace2
     }
 
