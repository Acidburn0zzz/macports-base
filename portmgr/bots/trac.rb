--- conflicted
+++ resolved
@@ -13,46 +13,6 @@
 
 class TracPlugin < Plugin
 
-<<<<<<< HEAD
-	def help(plugin, topic="")
-		case topic
-		  when "ticket"
-			return "ticket <ticket no.> => show http link for ticket # <ticket no.>"
-		  when "faq"
-			return "faq => show FAQs' URL"
-		  when "guide"
-			return "guide [chunked] => show The Guide's URL. Don't Panic."		 
-		  else
-			return "trac module provides: !ticket, !faq, !guide"
-		end
-	end
-
-	def ticket(m, params)
-		number = params[:number][/^#?(\d*)$/,1]
-		if ( number )
-			url = "http://trac.macports.org/ticket/"+number
-			m.reply "#{url}"
-		else
-			m.reply "Use either #1234 or 1234 for ticket number"
-		end
-	end
-
-	def faq(m, params)
-		m.reply "FAQs are at: http://trac.macports.org/wiki/FAQ"
-	end
-
-	def guide(m, params)
-		if ( params[:parm] == "chunked" )
-			m.reply "http://guide.macports.org/chunked/index.html"
-		else
-			m.reply "http://guide.macports.org/"
-		end
-	end
-	
-	def team(m, params)
-		m.reply "http://trac.macports.org/wiki/MacPortsDevelopers"
-	end
-=======
     def help(plugin, topic="")
         case topic
           when "ticket"
@@ -95,20 +55,12 @@
     def team(m, params)
         m.reply "http://trac.macports.org/wiki/MacPortsDevelopers"
     end
->>>>>>> e3ed837a
 
 end
 
 plugin = TracPlugin.new
-<<<<<<< HEAD
-plugin.map 'ticket :number', :action => 'ticket'
-plugin.map 'faq :parm', :action => 'faq', :defaults => {:parm => ""}
-plugin.map 'guide :parm', :action => 'guide', :defaults => {:parm => ""}
-plugin.map 'team', :action => 'team'
-=======
 plugin.map 'ticket :number',    :action => 'ticket'
 plugin.map 'faq',               :action => 'faq'
 plugin.map 'paste',             :action => 'paste'
 plugin.map 'guide :parm',       :action => 'guide',     :defaults => {:parm => ""}
-plugin.map 'team',              :action => 'team'
->>>>>>> e3ed837a
+plugin.map 'team',              :action => 'team'