--- conflicted
+++ resolved
@@ -61,16 +61,6 @@
     exit 1
 fi
 
-<<<<<<< HEAD
-# Checkout/update the dports tree
-if [ -d ${SRCTREE}/dports ]; then
-    $SVN update ${SRCTREE}/dports > $FAILURE_LOG 2>&1 \
-        || { echo "Updating the dports tree from $REPO_BASE/trunk/dports failed." >> $FAILURE_LOG; bail ; }
-else
-    $SVN checkout ${REPO_BASE}/trunk/dports ${SRCTREE}/dports > $FAILURE_LOG 2>&1 \
-        || { echo "Checking out the dports tree from $REPO_BASE/trunk/dports failed." >> $FAILURE_LOG; bail ; }
-fi
-=======
 # Checkout/update the ports tree
 if [ -d ${SRCTREE}/dports ]; then
     $SVN update ${SRCTREE}/dports > $FAILURE_LOG 2>&1 \
@@ -80,26 +70,16 @@
 	|| { echo "Checking out the ports tree from $REPO_BASE/trunk/dports failed." >> $FAILURE_LOG ; bail ; }
 fi
 echo `date -u +%s` > ${ROOT}/PORTS-TIMESTAMP
->>>>>>> 00e8c7aa
 
 # Checkout/update HEAD
 TMPDIR=mp_trunk/base
 if [ -d ${ROOT}/${TMPDIR} ]; then
     $SVN update ${ROOT}/${TMPDIR} > $FAILURE_LOG 2>&1 \
-<<<<<<< HEAD
-        || { echo "Updating the trunk from $REPO_BASE/trunk/base failed." >> $FAILURE_LOG; bail ; }
-else
-    $SVN checkout ${REPO_BASE}/trunk/base ${ROOT}/${TMPDIR} > $FAILURE_LOG 2>&1 \
-        || { echo "Checking out the trunk from $REPO_BASE/trunk/base failed." >> $FAILURE_LOG; bail ; }
-fi
-echo `date -u +%s` > ${ROOT}/DPORTS-TIMESTAMP
-=======
 	|| { echo "Updating the trunk from $REPO_BASE/trunk/base failed." >> $FAILURE_LOG; bail ; }
 else
     $SVN checkout ${REPO_BASE}/trunk/base ${ROOT}/${TMPDIR} > $FAILURE_LOG 2>&1 \
        || { echo "Checking out the trunk from $REPO_BASE/trunk/base failed." >> $FAILURE_LOG ; bail ; }
 fi
->>>>>>> 00e8c7aa
 
 # Extract the release URL from HEAD
 read RELEASE_URL < ${ROOT}/${TMPDIR}/${RELEASE_URL_FILE}
@@ -107,19 +87,11 @@
 
 # Checkout/update the release base
 if [ -d ${SRCTREE}/base ]; then
-<<<<<<< HEAD
-    $SVN switch ${RELEASE_URL}/base ${SRCTREE}/base > $FAILURE_LOG 2>&1 \
-        || { echo "Updating base from ${RELEASE_URL}/base failed." >> $FAILURE_LOG; bail ; }
-else
-    $SVN checkout $RELEASE_URL/base ${SRCTREE}/base > $FAILURE_LOG 2>&1 \
-        || { echo "Checking out base from ${RELEASE_URL}/base failed." >> $FAILURE_LOG ; bail ; }
-=======
     $SVN switch ${RELEASE_URL} ${SRCTREE}/base > $FAILURE_LOG 2>&1 \
 	|| { echo "Updating base from ${RELEASE_URL} failed." >> $FAILURE_LOG; bail ; }
 else
     $SVN checkout ${RELEASE_URL} ${SRCTREE}/base > $FAILURE_LOG 2>&1 \
 	|| { echo "Checking out base from ${RELEASE_URL} failed." >> $FAILURE_LOG ; bail ; }
->>>>>>> 00e8c7aa
 fi
 echo `date -u +%s` > ${ROOT}/BASE-TIMESTAMP
 
