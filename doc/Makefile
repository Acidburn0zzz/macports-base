MAN1=		port.1
MAN5=		macports.conf.5
MAN7=		portfile.7 portstyle.7 porthier.7 portgroup.7
<<<<<<< HEAD
CONF=       macports.conf pubkeys.conf sources.conf variants.conf whitelist.conf
=======
CONF=       archive_sites.conf macports.conf pubkeys.conf sources.conf variants.conf
>>>>>>> 94290d92
INSTALLDIR=	${DESTDIR}${prefix}
TOPSRCDIR=	..

ifneq ($(MAKECMDGOALS),distclean)
include ../Mk/macports.autoconf.mk
endif

all: ${MAN1:.1=.1.gz} ${MAN5:.5=.5.gz} ${MAN7:.7=.7.gz}

clean:
	rm -f *.{1,5,7}.gz

test:

distclean: clean
	rm -f macports.conf base.mtree macosx.mtree prefix.mtree pubkeys.conf

%.1.gz: %.1
	gzip -c $^ > $@

%.5.gz: %.5
	gzip -c $^ > $@

%.7.gz: %.7
	gzip -c $^ > $@

install: all
	$(INSTALL) -d -o ${DSTUSR} -g ${DSTGRP} -m ${DSTMODE} "${INSTALLDIR}"
	$(INSTALL) -d -o ${DSTUSR} -g ${DSTGRP} -m ${DSTMODE} "${DESTDIR}${mpconfigdir}"

	< prefix.mtree $(MTREE) -U -e -p "${INSTALLDIR}" > /dev/null
	< base.mtree $(MTREE) -U -e -p "${INSTALLDIR}" > /dev/null
	if test -L "${INSTALLDIR}/man" ; then \
		rm -f "${INSTALLDIR}/man"; \
	fi

	if test ! -e "${INSTALLDIR}/man" ; then \
		$(LN_S) share/man "${INSTALLDIR}/man"; \
	fi

	for f in ${CONF}; do \
		$(INSTALL) -o ${DSTUSR} -g ${DSTGRP} -m 444 $$f "${DESTDIR}${mpconfigdir}/$${f}.default"; \
		if test ! -e "${DESTDIR}${mpconfigdir}/$$f" ; then \
			set -x; \
			$(INSTALL) -o ${DSTUSR} -g ${DSTGRP} -m 644 $$f "${DESTDIR}${mpconfigdir}"; \
		fi; \
	done

	# delete old uncompressed man pages if they exist
	for m in ${MAN1}; do rm -f "${INSTALLDIR}/share/man/man1/$$m" ; done
	for m in ${MAN5}; do rm -f "${INSTALLDIR}/share/man/man5/$$m" ; done
	for m in ${MAN7}; do rm -f "${INSTALLDIR}/share/man/man7/$$m" ; done

	$(INSTALL) -d -o ${DSTUSR} -g ${DSTGRP} -m ${DSTMODE} "${INSTALLDIR}/share/macports/install"
	$(INSTALL) -o ${DSTUSR} -g ${DSTGRP} -m 644 base.mtree "${INSTALLDIR}/share/macports/install/"
	$(INSTALL) -o ${DSTUSR} -g ${DSTGRP} -m 644 prefix.mtree "${INSTALLDIR}/share/macports/install/"
	$(INSTALL) -o ${DSTUSR} -g ${DSTGRP} -m 644 macosx.mtree "${INSTALLDIR}/share/macports/install/"
	$(INSTALL) -o ${DSTUSR} -g ${DSTGRP} -m 444 port.1.gz "${INSTALLDIR}/share/man/man1"
	$(INSTALL) -o ${DSTUSR} -g ${DSTGRP} -m 444 macports.conf.5.gz "${INSTALLDIR}/share/man/man5"
	$(INSTALL) -o ${DSTUSR} -g ${DSTGRP} -m 444 portfile.7.gz "${INSTALLDIR}/share/man/man7"
	$(INSTALL) -o ${DSTUSR} -g ${DSTGRP} -m 444 portstyle.7.gz "${INSTALLDIR}/share/man/man7"
	$(INSTALL) -o ${DSTUSR} -g ${DSTGRP} -m 444 porthier.7.gz "${INSTALLDIR}/share/man/man7"
	$(INSTALL) -o ${DSTUSR} -g ${DSTGRP} -m 444 portgroup.7.gz "${INSTALLDIR}/share/man/man7"<|MERGE_RESOLUTION|>--- conflicted
+++ resolved
@@ -1,11 +1,7 @@
 MAN1=		port.1
 MAN5=		macports.conf.5
 MAN7=		portfile.7 portstyle.7 porthier.7 portgroup.7
-<<<<<<< HEAD
-CONF=       macports.conf pubkeys.conf sources.conf variants.conf whitelist.conf
-=======
-CONF=       archive_sites.conf macports.conf pubkeys.conf sources.conf variants.conf
->>>>>>> 94290d92
+CONF=		archive_sites.conf macports.conf pubkeys.conf sources.conf variants.conf whitelist.conf
 INSTALLDIR=	${DESTDIR}${prefix}
 TOPSRCDIR=	..
 
