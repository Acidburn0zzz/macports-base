--- conflicted
+++ resolved
@@ -391,21 +391,7 @@
 For example:
 .Pp
 .Dl "port clean --dist vim"
-<<<<<<< HEAD
-.Dl "port clean --all vim"
-=======
-.Dl "port clean --archive vim"
 .Dl "port clean --logs vim"
-.Pp
-To remove only certain version(s) of a port's archives (
-.Ar version
-is any valid UNIX glob pattern), you can use:
-.Pp
-.Dl "port clean --archive vim 6.2.114"
-.Pp
-or:
-.Pp
-.Dl "port clean --archive vim '6.*'"
 .Ss log
 Parses and shows log files for
 .Ar portname .
@@ -419,7 +405,6 @@
 .Dl "port log --phase configure vim"
 .Dl "port log --phase fetch --verbosity debug vim"
 .Pp
->>>>>>> 6c55042c
 .Ss echo
 Writes to stdout the arguments passed to
 .Nm .
