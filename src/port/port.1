.\" port.1
.\"
.\" Copyright (c) 2002 Apple Computer, Inc.
.\" All rights reserved.
.\"
.\" Redistribution and use in source and binary forms, with or without
.\" modification, are permitted provided that the following conditions
.\" are met:
.\" 1. Redistributions of source code must retain the above copyright
.\"    notice, this list of conditions and the following disclaimer.
.\" 2. Redistributions in binary form must reproduce the above copyright
.\"    notice, this list of conditions and the following disclaimer in the
.\"    documentation and/or other materials provided with the distribution.
.\" 3. Neither the name of Apple Computer, Inc. nor the names of its
.\"    contributors may be used to endorse or promote products derived from
.\"    this software without specific prior written permission.
.\"
.\" THIS SOFTWARE IS PROVIDED BY THE COPYRIGHT HOLDERS AND CONTRIBUTORS "AS IS"
.\" AND ANY EXPRESS OR IMPLIED WARRANTIES, INCLUDING, BUT NOT LIMITED TO, THE
.\" IMPLIED WARRANTIES OF MERCHANTABILITY AND FITNESS FOR A PARTICULAR PURPOSE
.\" ARE DISCLAIMED. IN NO EVENT SHALL THE COPYRIGHT OWNER OR CONTRIBUTORS BE
.\" LIABLE FOR ANY DIRECT, INDIRECT, INCIDENTAL, SPECIAL, EXEMPLARY, OR
.\" CONSEQUENTIAL DAMAGES (INCLUDING, BUT NOT LIMITED TO, PROCUREMENT OF
.\" SUBSTITUTE GOODS OR SERVICES; LOSS OF USE, DATA, OR PROFITS; OR BUSINESS
.\" INTERRUPTION) HOWEVER CAUSED AND ON ANY THEORY OF LIABILITY, WHETHER IN
.\" CONTRACT, STRICT LIABILITY, OR TORT (INCLUDING NEGLIGENCE OR OTHERWISE)
.\" ARISING IN ANY WAY OUT OF THE USE OF THIS SOFTWARE, EVEN IF ADVISED OF THE
.\" POSSIBILITY OF SUCH DAMAGE.
.\"
.Dd April 29, 2007
.Dt PORT 1 "MacPorts"
.Os
.Sh NAME
.Nm port
.Nd operate on individual or multiple Mac
.Ar ports
.Sh SYNOPSIS
.Nm
.Op Fl vdqfonRusbckixpt
.Op Fl D Ar portdir
.Op Fl F Ar cmdfile
.Op Ar action
.Op Ar actionflags
.Op Oo Ar portname | pseudo-portname | port-url Oc
.Op Oo Ar @version Oc Oo +/-variant ... Oc ... Oo option=value ... Oc
.Sh DESCRIPTION
.Nm
is designed to operate on individual or multiple Mac
.Ar ports ,
optionally within a single call, based on the requested
.Ar action .
If no
.Ar portdir
or
.Ar portname
is specified, the current working directory is assumed; if no
.Ar action
is specified the port command enters interactive mode, in which commands are read via stdin. Batch commands may be
passed via a
.Ar cmdfile .
Port 
.Ar options 
are passed as key=value pairs and take precedence over individual
.Ar portname
options as specified in its Portfile and system-wide settings.
.Pp
Port
.Ar variants
can specified as
.Ar +name ,
which indicates the variant is desired, or
.Ar -name ,
indicating the contrary. In case of ambiguities, a port can be fully specified with the
.Ar @version_revision+variants
format.
.Pp
Installed ports can be activated or deactivated without being uninstalled. A port can be installed if all other
version/variant(s) combinations installed at any given moment are deactivated.
.Pp
The
.Nm
command knows various
.Ar pseudo-portnames
that will expand to the specified set of ports from the available ports tree(s). These may be used in place of a
.Ar portname .
Common options are:
.Pp
.Bl -bullet -offset indent -compact
.It
.Ar all :
all the ports in each ports tree listed in
.Ar sources.conf
.Pp
.It
.Ar current :
the port in the current working directory.
.Pp
.It
.Ar active :
set of installed and active ports.
.Pp
.It
.Ar inactive :
set of installed but inactive ports.
.Pp
.It
.Ar installed :
set of all installed ports.
.Pp
.It
.Ar uninstalled :
ports in the ports tree(s) that aren't installed.
.Pp
.It
.Ar outdated :
installed ports that are out of date with respect to their current version/revision in the ports tree(s)
.Pp
.El
Other options, also known as
.Ar pseudo-portname selectors ,
matching the most common keys used in a
.Ar Portfile
are also accepted, in both singular and plural form where applicable. These are:
.Pp
.Bl -bullet -offset indent -compact
.It
.Ar name
.It
.Ar version
.It
.Ar revision
.It
.Ar epoch
.It
.Ar variant
.It
.Ar variants
.It
.Ar category
.It
.Ar categories
.It
.Ar maintainer
.It
.Ar maintainers
.It
.Ar platform
.It
.Ar platforms
.It
.Ar description
.It
.Ar long_description
.It
.Ar homepage
.It
.Ar portdir
.El
.Pp
Search strings that will expand to a set of matching ports can be constructed based on the 
.Ar \(rqpseudo-portname selector\(lq:regex
combination used.
.Ar portnames
containing valid UNIX glob patterns will also expand to the set of matching ports. Any
.Ar action
passed to
.Nm
will be invoked on each of them. For example:
.Pp
.Dl port list variant:no_ssl
.Dl port uninstall name:sql
.\" COMMENT: glob pattern expansion in portnames:
.\" write an example here that illustrats better glob pattern expansion in portnames, but that does not employ
.\" logical operators (and, or, not, !) because I still haven't gotten to them yet.
.Dl port echo apache*
.Pp
Logical operators "and", "or", "not", "!", "(" and ")" may be used to combine individual
.Ar portnames ,
port glob patterns and/or
.Ar pseudo-portnames
to construct complex port expressions that expand to the set of matching ports. For example:
.Pp
.Dl port upgrade installed and "apache*"
.Dl port echo maintainer:jberry and uninstalled and \e(\ category:java and not commons*\ \e)
.\" COMMENT: more complex exmaples here would be useful.
.\" PENDING: port-url explanation. Proposed text:
.\".Pp
.\"A
.\".Ar portname
.\"may also be specified as a URL pointing to the location of the
.\".Ar portdir
.\" ...
.Pp
The
.Nm
command also recognizes several command line flags and
.Ar targets :
.Sh OPTIONS
.Bl -tag -width -indent
.It Fl v
verbose mode (generate verbose messages)
.It Fl d
debug mode (generate debugging messages, implies
.Fl v )
.It Fl q
quiet mode (suppress messages)
.It Fl n
don't follow dependencies in upgrade (only for upgrading)
.It Fl R
also upgrade dependents (only for upgrading)
.It Fl u
uninstall non-active ports when upgrading and uninstalling
.It Fl f
force mode (ignore state file)
.It Fl o
honor state files older than Portfile
.It Fl s
source-only mode (build and install from source, ignore all binary archives, do not create/recreate binary archives) (only applies when archive mode is enabled)
.It Fl b
binary-only mode (build and install from binary archives, ignore source, abort if no archive present; do not create/recreate binary archives from source) (only applies when archive mode is enabled)
.It Fl c
autoclean mode (execute clean after install)
.It Fl k
keep mode (don't autoclean after install)
.It Fl D
specify
.Ar portdir
.It Fl F
Read and process the
.Ar file
of commands specified by the argument. If the argument is '-', then read commands from stdin. If the option is given multiple times, then multiple files will be read.
.It Fl i
Read commands from stdin. Short for -F -
.It Fl x
In batch and interactive mode, exit on the first error encountered. Otherwise, errors during batch execution are simply reported.
.It Fl p
Despite any errors encountered, proceed to process multiple ports and commands.
.It Fl t
enable trace mode debug facilities on platforms that support it (MacOS X). This feature is two-folded. It consists in automatically detecting and reporting undeclared dependencies based on what files the port reads or what programs the port executes. In verbose mode, it will also report unused dependencies for each stage of the port installation. It also consists in forbidding and reporting file creation and file writes outside allowed directories (temporary directories and ${workpath}).
.El
.Sh USER TARGETS
Targets most commonly used by regular MacPorts users are:
.Ss search
Search for an available port whose name matches a regular expression. For example:
.Pp
.Dl "port search vim"
.Pp
.Ss info
Displays all the meta-information available for
.Ar portname .
Specific meta-information may be requested through an option such as
.Fl -maintainer
or
.Fl -category
(recognized field names are those from the PortIndex). If the global option
.Fl q
is in effect, the meta-info fields will not be labeled.
If the option
.Fl -line
is provided, all such data will be consolidated into a single line per port,
suitable for processing in a pipe of commands.
If the option
.Fl -index
is provided, the information will be pulled from the PortIndex rather than
from the Portfile (in this case variant information, such as dependencies,
will not affect the output).
.Pp
For example:
.br
.Dl "port info vim +ruby"
.Dl "port info --category --name apache*"
.Dl "port -q info --category --name --version category:java"
.Dl "port info --line --category --name all"
.Dl "port info --index python24"
.Ss variants
Lists the build variants available for
.Ar portname .
.Ss deps
Lists the other ports that are required to build and run
.Ar portname .
.Ss dependents
Lists the installed ports that depend on the port
.Ar portname .
.Ss install
Install and activate
.Ar portname .
.Ss uninstall
Deactivate and uninstall
.Ar portname .
To uninstall all installed but inactive ports, use
.Fl u .
For example:
.Pp
.Dl "port uninstall vim"
.Dl "port -u uninstall"
.Ss activate
Activate the installed
.Ar portname .
.Ss deactivate
Deactivate the installed
.Ar portname .
.Ss installed
List all installed ports.
.Ss location
Print the install location of a given port.
.Ss contents
Lists the files installed by
.Ar portname .
.Ss provides
Determines which port owns a given file and can take either a relative or absolute path. For example:
.Pp
.Dl "port provides /opt/local/etc/irssi.conf"
.Dl "port provides include/tiff.h"
.Ss sync
Performs a sync operation only on the ports tree of a MacPorts installation, pulling in the latest
revision available of the
.Ar Portfiles
from the MacPorts rsync server. To update you would normally do:
.Pp
.Dl "sudo port -d sync"
.Pp
<<<<<<< HEAD
If any of the dports tree(s) uses a file: URL that points to a local subversion working copy,
=======
If any of the ports tree(s) uses a file: URL that points to a local subversion working copy,
>>>>>>> 00e8c7aa
.Ic sync
will perform an
.Ic "svn update"
on the working copy with the user set to the owner of the working copy.
.Ss outdated
List the installed ports that need upgrading.
.Ss upgrade
The upgrade target works on a port and its dependencies. If you
want to change this behaviour, look at the switches for n (no
dependencies) and R (dependents) below.
.Pp    
Upgrade the installed
.Ar portname .
For example:
.Pp
.Dl "port upgrade vim"
.Pp
To upgrade all installed ports:
.Pp
.Dl "port upgrade installed"
.Pp
To upgrade
.Ar portname
and the ports that depend on it:
.Pp
.Dl "port -R upgrade libiconv"
.Pp
To force an upgrade (rebuild) use:
.Pp
.Dl "port -f upgrade vim"
.Pp
To upgrade
.Ar portname
without following its dependencies, use
.Fl n .
For example:
.Pp
.Dl "port -n upgrade ethereal"
.Ss clean
Clean the files used for building
.Ar portname .
To just remove the work files, use the
.Fl -work
.Ar actionflag .
To remove the distribution files (tarballs, etc), specify
.Fl -dist .
To remove the archive(s) for the current version of a port, pass
.Fl -archive .
To remove the work files, distribution files and archives, pass
.Fl -all .
For example:
.Pp
.Dl "port clean --dist vim"
.Dl "port clean --archive vim"
.Pp
To remove only certain version(s) of a port's archives (
.Ar version
is any valid UNIX glob pattern), you can use:
.Pp
.Dl "port clean --archive vim 6.2.114"
.Pp
or:
.Pp
.Dl "port clean --archive vim '6.*'"
.Ss echo
Writes to stdout the arguments passed to
.Nm .
This follows the expansion of
.Ar pseudo-portnames ,
portname glob patterns,
.Ar pseudo-portname selectors
and the evaluation of port expressions.
.Nm echo 
may be used to determine the exact set of ports to which a given string of arguments will expand, without performing any further operations on them. For example:
.Pp
.Dl port echo category:net
.Dl port echo maintainer:jmpp and name:netw
.Dl port echo maintainer:jmpp and \e(\ net* or category:text\ \e)
.Pp
.Ss list
If no argument is given, display a list of the the latest version of all available ports.
If portname(s) are given as arguments, display a list of the latest version of each port.
.Ss version
Display the release number of the installed MacPorts infrastructure.
.Ss selfupdate
Updates the MacPorts system, ports tree(s) and base tools if needed, from the MacPorts rsync server,
installing the newest infrastructure available. To update you would typically do:
.Pp
.Dl "sudo port -d selfupdate"
.Pp
See
.Ic sync
<<<<<<< HEAD
for more information about updating dports tree(s).
=======
for more information about updating ports tree(s).
>>>>>>> 00e8c7aa
.Ss help
Displays a summary of all available actions and port command syntax on stdout.
.Sh DEVELOPER TARGETS
The targets that are often used by Port developers are intended to provide access to the different phases of a Port's build process:
.Ss dir
Displays the path to the directory containing
.Ar portname .
.Ss file
Displays the path to the Portfile for
.Ar portname .
.Ss cat
Concatenates and prints the contents of
.Ar Portfile
on stdout.
.Ss edit
Opens
.Ar Portfile 
with your default editor specified in your shell's environment variable. Alias
.Ar ed
also invokes this command.
.Ss unarchive
Unpack the port from a pre-built binary archive. When archive mode is enabled, this command is called automatically, prior to
.Ar fetch ,
to check for an existing binary archive to unpack. If found, it is unpacked and all stages up to
.Ar install
are then skipped.
.Ss fetch
Fetches the distribution files required to build
.Ar portname .
.Ss extract
Extracts the distribution files for
.Ar portname .
.Ss patch
Applies any required patches to 
.Ar portname's
extracted distribution files.
.Ss configure
Runs any configure process for
.Ar portname .
.Ss build
Build
.Ar portname .
.Ss destroot
Installs
.Ar portname
to a temporary directory.
.Ss test
Tests
.Ar portname .
.Ss archive
Archive the port for a later
.Ar unarchive .
When archive mode is enabled, binary archives will be created automatically whenever an
.Ar install
is performed, or when the
.Ar archive
target is called explicitly.
.Ss distcheck
Check if the distfiles haven't changed and can be fetched.
.Ss livecheck
Check if the software hasn't been updated since the Portfile was last modified.
.Sh PACKAGING TARGETS
There are also targets for producing installable packages of ports:
.Pp
.Ss pkg
Creates an OS X installer package of
.Ar portname.
.Ss mpkg
Creates an OS X installer metapackage of 
.Ar portname
and its dependencies.
.Ss dmg
Creates an internet-enabled disk image containing an OS X package of
.Ar portname .
.Ss rpmpackage
Creates an RPM package of
.Ar portname .
.Sh EXAMPLES
The following demonstrates invoking
.Nm
with the
.Ar extract
target on
.Ar portdir
\&"textproc/figlet" and extract.suffix set to ".tgz":
.Pp
.Dl "port extract -D textproc/figlet extract.suffix=.tgz"
.Pp
.Sh FILES
.Bl -tag -width
.It Va ${prefix}/etc/macports/macports.conf
Global configuration file for the MacPorts system.
.It Va ${prefix}/etc/macports/sources.conf
Global listing of the ports trees used by MacPorts. This file also enables rsync synchronization.
.It Va ${prefix}/etc/macports/variants.conf
Global variants used when a port is installed.
.It Va ~/.macports/macports.conf
User configuration file for the MacPorts system. It overrides the global
.Ar ports.conf
file.
.El
.Sh DIAGNOSTICS
.Ex -std
.Sh SEE ALSO
.Xr macports.conf 5 ,
.Xr portfile 7 ,
.Xr portgroup 7 ,
.Xr portstyle 7 ,
.Xr porthier 7
.Sh AUTHORS
.An "Landon Fuller" Aq landonf@macports.org
.An "James Berry" Aq jberry@macports.org
.An "Jordan K. Hubbard" Aq jkh@macports.org
.An "Juan Manuel Palacios" Aq jmpp@macports.org
.An "Kevin Van Vechten" Aq kevin@opendarwin.org
.An "Ole Guldberg Jensen" Aq olegb@opendarwin.org
.An "Robert Shaw" Aq rshaw@opendarwin.org
.An "Chris Ridd" Aq cjr@opendarwin.org
.An "Matt Anton" Aq matt@opendarwin.org
.An "Joe Auty" Aq joe@opendarwin.org<|MERGE_RESOLUTION|>--- conflicted
+++ resolved
@@ -319,11 +319,7 @@
 .Pp
 .Dl "sudo port -d sync"
 .Pp
-<<<<<<< HEAD
-If any of the dports tree(s) uses a file: URL that points to a local subversion working copy,
-=======
 If any of the ports tree(s) uses a file: URL that points to a local subversion working copy,
->>>>>>> 00e8c7aa
 .Ic sync
 will perform an
 .Ic "svn update"
@@ -416,11 +412,7 @@
 .Pp
 See
 .Ic sync
-<<<<<<< HEAD
-for more information about updating dports tree(s).
-=======
 for more information about updating ports tree(s).
->>>>>>> 00e8c7aa
 .Ss help
 Displays a summary of all available actions and port command syntax on stdout.
 .Sh DEVELOPER TARGETS
