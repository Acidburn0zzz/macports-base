--- conflicted
+++ resolved
@@ -4072,7 +4072,6 @@
     if {($action eq "install" || $action eq "archive") && ![macports::global_option_isset ports_dryrun] && [prefix_unwritable]} {
         return 1
     }
-<<<<<<< HEAD
     
     ## Use libsolv Dependency Calculation if -l is passed
     if {[info exists macports::global_options(ports_depengine)]} {
@@ -4080,25 +4079,6 @@
             if {$action eq "install"} {
                 if {![info exists options(ports_install_unrequested)]} {
                     set options(ports_requested) 1
-=======
-    foreachport $portlist {
-        array unset portinfo
-        # If we have a url, use that, since it's most specific
-        # otherwise try to map the portname to a url
-        if {$porturl eq ""} {
-            # Verify the portname, getting portinfo to map to a porturl
-            if {[catch {set res [mportlookup $portname]} result]} {
-                ui_debug $::errorInfo
-                break_softcontinue "lookup of portname $portname failed: $result" 1 status
-            }
-            if {[llength $res] < 2} {
-                # don't error for ports that are installed but not in the tree
-                if {[registry::entry_exists_for_name $portname]} {
-                    ui_warn "Skipping $portname (not in the ports tree)"
-                    continue
-                } else {
-                    break_softcontinue "Port $portname not found" 1 status
->>>>>>> 9389e838
                 }
                 # we actually activate as well
                 set target activate
@@ -4179,21 +4159,6 @@
                 ui_debug "$errorInfo"
                 break_softcontinue "Unable to execute port: $result" 1 status
             }
-<<<<<<< HEAD
-=======
-        }
-        if {[catch {set workername [mportopen $porturl [array get options] [array get requested_variations]]} result]} {
-            ui_debug $::errorInfo
-            break_softcontinue "Unable to open port: $result" 1 status
-        }
-        if {[catch {set result [mportexec $workername $target]} result]} {
-            ui_debug $::errorInfo
-            mportclose $workername
-            break_softcontinue "Unable to execute port: $result" 1 status
-        }
-
-        mportclose $workername
->>>>>>> 9389e838
 
             mportclose $workername
             
