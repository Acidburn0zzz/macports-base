--- conflicted
+++ resolved
@@ -1151,20 +1151,6 @@
     set status 0
     require_portlist portlist
     foreachport $portlist {
-<<<<<<< HEAD
-        # If we have a url, use that, since it's most specific
-        # otherwise try to map the portname to a url
-        if {$porturl eq ""} {
-            # Verify the portname, getting portinfo to map to a porturl
-            if {[catch {dportsearch $portname no exact} result]} {
-                ui_debug "$::errorInfo"
-                break_softcontinue "search for portname $portname failed: $result" 1 status
-            }
-            if {[llength $result] < 2} {
-                break_softcontinue "Port $portname not found" 1 status
-            }
-            set found [expr [llength $result] / 2]
-=======
     # If we have a url, use that, since it's most specific
     # otherwise try to map the portname to a url
         if {$porturl eq ""} {
@@ -1177,7 +1163,6 @@
 		break_softcontinue "Port $portname not found" 1 status
             }
 	    set found [expr [llength $result] / 2]
->>>>>>> 00e8c7aa
             if {$found > 1} {
                 ui_warn "Found $found port $portname definitions, displaying first one."
             }
@@ -1186,62 +1171,6 @@
             set porturl $portinfo(porturl)
             set portdir $portinfo(portdir)
         }
-<<<<<<< HEAD
-        
-        if {!([info exists options(ports_info_index)] && $options(ports_info_index) eq "yes")} {
-            if {[catch {set dport [dportopen $porturl [array get options] [array get variations]]} result]} {
-                ui_debug "$::errorInfo"
-                break_softcontinue "Unable to open port: $result" 1 status
-            }
-            array unset portinfo
-            array set portinfo [dportinfo $dport]
-            dportclose $dport
-            if {[info exists portdir]} {
-                set portinfo(portdir) $portdir
-            }
-        } elseif {![info exists portinfo]} {
-            ui_warn "port info --index does not work with 'current' pseudo-port"
-            continue
-        }
-        
-        # Map from friendly to less-friendly but real names
-        array set name_map "
-                category        categories
-                maintainer      maintainers
-                platform        platforms
-                variant         variants
-                "
-                
-        # Understand which info items are actually lists
-        # (this could be overloaded to provide a generic formatting code to
-        # allow us to, say, split off the prefix on libs)
-        array set list_map "
-                categories      1
-                depends_build   1
-                depends_lib     1
-                maintainers     1
-                platforms       1
-                variants        1
-                "
-                
-        # Set up our field separators
-        set show_label 1
-        set field_sep "\n"
-        set subfield_sep ", "
-        
-        # Tune for sort(1)
-        if {[info exists options(ports_info_line)]} {
-            array unset options ports_info_line
-            set show_label 0
-            set field_sep "\t"
-            set subfield_sep ","
-        }
-
-        # Figure out whether to show field name
-        set quiet [ui_isset ports_quiet]
-        if {$quiet} {
-            set show_label 0
-=======
 
         if {!([info exists options(ports_info_index)] && $options(ports_info_index) eq "yes")} {
             if {[catch {set mport [mportopen $porturl [array get options] [array get variations]]} result]} {
@@ -1296,7 +1225,6 @@
 	set quiet [ui_isset ports_quiet]
         if {$quiet} {
 	    set show_label 0
->>>>>>> 00e8c7aa
         }
         
         # Spin through action options, emitting information for any found
@@ -2066,11 +1994,7 @@
 				
 				work {
 					# output the path to the port's work directory
-<<<<<<< HEAD
-					set workpath [darwinports::getportworkpath_from_portdir $portdir]
-=======
 					set workpath [macports::getportworkpath_from_portdir $portdir]
->>>>>>> 00e8c7aa
 					if {[file exists $workpath]} {
 						puts $workpath
 					}
@@ -2572,17 +2496,10 @@
 	set isstdin [string match $in "stdin"]
 	set name "port"
 	set use_readline [expr $isstdin && [readline init $name]]
-<<<<<<< HEAD
-	set history_file [file normalize "${darwinports::macports_user_dir}/history"]
-
-	# Read readline history
-	if {$use_readline && [file isdirectory $darwinports::macports_user_dir]} {
-=======
 	set history_file [file normalize "${macports::macports_user_dir}/history"]
 
 	# Read readline history
 	if {$use_readline && [file isdirectory $macports::macports_user_dir]} {
->>>>>>> 00e8c7aa
 		rl_history read $history_file
 		rl_history stifle 100
 	}
@@ -2625,11 +2542,7 @@
 	}
 	
 	# Save readine history
-<<<<<<< HEAD
-	if {$use_readline && [file isdirectory $darwinports::macports_user_dir]} {
-=======
 	if {$use_readline && [file isdirectory $macports::macports_user_dir]} {
->>>>>>> 00e8c7aa
 		rl_history write $history_file
 	}
 	
