# -*- coding: utf-8; mode: tcl; tab-width: 4; indent-tabs-mode: nil; c-basic-offset: 4 -*- vim:fenc=utf-8:filetype=tcl:et:sw=4:ts=4:sts=4
# macports.tcl
# $Id$
#
# Copyright (c) 2002 - 2003 Apple Inc.
# Copyright (c) 2004 - 2005 Paul Guyot, <pguyot@kallisys.net>.
# Copyright (c) 2004 - 2006 Ole Guldberg Jensen <olegb@opendarwin.org>.
# Copyright (c) 2004 - 2005 Robert Shaw <rshaw@opendarwin.org>
# Copyright (c) 2004 - 2012 The MacPorts Project
# All rights reserved.
#
# Redistribution and use in source and binary forms, with or without
# modification, are permitted provided that the following conditions
# are met:
# 1. Redistributions of source code must retain the above copyright
#    notice, this list of conditions and the following disclaimer.
# 2. Redistributions in binary form must reproduce the above copyright
#    notice, this list of conditions and the following disclaimer in the
#    documentation and/or other materials provided with the distribution.
# 3. Neither the name of Apple Inc. nor the names of its contributors
#    may be used to endorse or promote products derived from this software
#    without specific prior written permission.
#
# THIS SOFTWARE IS PROVIDED BY THE COPYRIGHT HOLDERS AND CONTRIBUTORS "AS IS"
# AND ANY EXPRESS OR IMPLIED WARRANTIES, INCLUDING, BUT NOT LIMITED TO, THE
# IMPLIED WARRANTIES OF MERCHANTABILITY AND FITNESS FOR A PARTICULAR PURPOSE
# ARE DISCLAIMED. IN NO EVENT SHALL THE COPYRIGHT OWNER OR CONTRIBUTORS BE
# LIABLE FOR ANY DIRECT, INDIRECT, INCIDENTAL, SPECIAL, EXEMPLARY, OR
# CONSEQUENTIAL DAMAGES (INCLUDING, BUT NOT LIMITED TO, PROCUREMENT OF
# SUBSTITUTE GOODS OR SERVICES; LOSS OF USE, DATA, OR PROFITS; OR BUSINESS
# INTERRUPTION) HOWEVER CAUSED AND ON ANY THEORY OF LIABILITY, WHETHER IN
# CONTRACT, STRICT LIABILITY, OR TORT (INCLUDING NEGLIGENCE OR OTHERWISE)
# ARISING IN ANY WAY OUT OF THE USE OF THIS SOFTWARE, EVEN IF ADVISED OF THE
# POSSIBILITY OF SUCH DAMAGE.
#
package provide macports 1.0
package require macports_dlist 1.0
package require macports_index 1.0
package require macports_util 1.0

namespace eval macports {
    namespace export bootstrap_options user_options portinterp_options open_mports ui_priorities port_phases 
    variable bootstrap_options "\
        portdbpath libpath binpath auto_path extra_env sources_conf prefix portdbformat \
        portarchivetype portautoclean \
        porttrace portverbose keeplogs destroot_umask variants_conf rsync_server rsync_options \
<<<<<<< HEAD
        rsync_dir startupitem_type place_worksymlink xcodeversion xcodebuildcmd gccversion \
        mp_remote_url mp_remote_submit_url configureccache ccache_dir ccache_size configuredistcc configurepipe buildnicevalue buildmakejobs \
        applications_dir frameworks_dir developer_dir universal_archs build_arch macosx_deployment_target \
        macportsuser proxy_override_env proxy_http proxy_https proxy_ftp proxy_rsync proxy_skip \
        master_site_local patch_site_local archive_site_local buildfromsource stats_participate stats_url stats_id"
    variable user_options "submitter_name submitter_email submitter_key"
=======
        rsync_dir startupitem_type startupitem_install place_worksymlink xcodeversion xcodebuildcmd \
        configureccache ccache_dir ccache_size configuredistcc configurepipe buildnicevalue buildmakejobs \
        applications_dir frameworks_dir developer_dir universal_archs build_arch macosx_deployment_target \
        macportsuser proxy_override_env proxy_http proxy_https proxy_ftp proxy_rsync proxy_skip \
        master_site_local patch_site_local archive_site_local buildfromsource \
        revupgrade_autorun revupgrade_mode revupgrade_check_id_loadcmds \
        host_blacklist preferred_hosts\
        packagemaker_path default_compilers"
    variable user_options ""
>>>>>>> 34caa134
    variable portinterp_options "\
        portdbpath porturl portpath portbuildpath auto_path prefix prefix_frozen portsharepath \
        registry.path registry.format user_home \
        portarchivetype archivefetch_pubkeys portautoclean porttrace keeplogs portverbose destroot_umask \
        rsync_server rsync_options rsync_dir startupitem_type startupitem_install place_worksymlink macportsuser \
        configureccache ccache_dir ccache_size configuredistcc configurepipe buildnicevalue buildmakejobs \
        applications_dir current_phase frameworks_dir developer_dir universal_archs build_arch \
        os_arch os_endian os_version os_major os_platform macosx_version macosx_deployment_target \
        packagemaker_path default_compilers $user_options"

    # deferred options are only computed when needed.
    # they are not exported to the trace thread.
    # they are not exported to the interpreter in system_options array.
<<<<<<< HEAD
    variable portinterp_deferred_options "xcodeversion xcodebuildcmd gccversion"
=======
    variable portinterp_deferred_options "xcodeversion xcodebuildcmd developer_dir"
>>>>>>> 34caa134

    variable open_mports {}

    variable ui_priorities "error warn msg notice info debug any"
    variable port_phases "any fetch checksum"
    variable current_phase "main"

    variable ui_prefix "---> "
}

# Provided UI instantiations
# For standard messages, the following priorities are defined
#     debug, info, msg, warn, error
# Clients of the library are expected to provide ui_prefix and ui_channels with
# the following prototypes.
#     proc ui_prefix {priority}
#     proc ui_channels {priority}
# ui_prefix returns the prefix for the messages, if any.
# ui_channels returns a list of channels to output the message to, empty for
#     no message.
# if these functions are not provided, defaults are used.
# Clients of the library may optionally provide ui_init with the following
# prototype.
#     proc ui_init {priority prefix channels message}
# ui_init needs to correctly define the proc ::ui_$priority {message} or throw
# an error.
# if this function is not provided or throws an error, default procedures for
# ui_$priority are defined.

# ui_options accessor
proc macports::ui_isset {val} {
    if {[info exists macports::ui_options($val)]} {
        if {$macports::ui_options($val) == "yes"} {
            return 1
        }
    }
    return 0
}


# global_options accessor
proc macports::global_option_isset {val} {
    if {[info exists macports::global_options($val)]} {
        if {$macports::global_options($val) == "yes"} {
            return 1
        }
    }
    return 0
}

proc macports::init_logging {mport} {
    global macports::channels macports::portdbpath

    if {[getuid] == 0 && [geteuid] != 0} {
        seteuid 0; setegid 0
    }
    if {[catch {macports::ch_logging $mport} err]} {
        ui_debug "Logging disabled, error opening log file: $err"
        return 1
    }
    # Add our log-channel to all already initialized channels
    foreach key [array names channels] {
        set macports::channels($key) [concat $macports::channels($key) "debuglog"]
    }
    return 0
}
proc macports::ch_logging {mport} {
    global ::debuglog ::debuglogname

    set portname [_mportkey $mport subport]
    set portpath [_mportkey $mport portpath]

    ui_debug "Starting logging for $portname"

    set logname [macports::getportlogpath $portpath $portname]
    file mkdir $logname
    set logname [file join $logname "main.log"]

    set ::debuglogname $logname

    # Truncate the file if already exists
    set ::debuglog [open $::debuglogname w]
    puts $::debuglog "version:1"
}
proc macports::push_log {mport} {
    global ::logstack ::logenabled ::debuglog ::debuglogname
    if {![info exists ::logenabled]} {
        if {[macports::init_logging $mport] == 0} {
            set ::logenabled yes
            set ::logstack [list [list $::debuglog $::debuglogname]]
            return
        } else {
            set ::logenabled no
        }
    }
    if {$::logenabled} {
        if {[getuid] == 0 && [geteuid] != 0} {
            seteuid 0; setegid 0
        }
        if {[catch {macports::ch_logging $mport} err]} {
            ui_debug "Logging disabled, error opening log file: $err"
            return
        }
        lappend ::logstack [list $::debuglog $::debuglogname]
    }
}
proc macports::pop_log {} {
    global ::logenabled ::logstack ::debuglog ::debuglogname
    if {![info exists ::logenabled]} {
        return -code error "pop_log called before push_log"
    }
    if {$::logenabled && [llength $::logstack] > 0} {
        close $::debuglog
        set ::logstack [lreplace $::logstack end end]
        if {[llength $::logstack] > 0} {
            set top [lindex $::logstack end]
            set ::debuglog [lindex $top 0]
            set ::debuglogname [lindex $top 1]
        } else {
            unset ::debuglog
            unset ::debuglogname
        }
    }
}

proc set_phase {phase} {
    global macports::current_phase
    set macports::current_phase $phase
    if {$phase != "main"} {
        set cur_time [clock format [clock seconds] -format  {%+}]
        ui_debug "$phase phase started at $cur_time"
    }
}

proc ui_message {priority prefix phase args} {
    global macports::channels ::debuglog macports::current_phase
    foreach chan $macports::channels($priority) {
        if {[info exists ::debuglog] && ($chan == "debuglog")} {
            set chan $::debuglog
            if {[info exists macports::current_phase]} {
                set phase $macports::current_phase
            }
            set strprefix ":$priority:$phase "
            if {[lindex $args 0] == "-nonewline"} {
                puts -nonewline $chan "$strprefix[lindex $args 1]"
            } else {
                puts $chan "$strprefix[lindex $args 0]"
            }
 
        } else {
            if {[lindex $args 0] == "-nonewline"} {
                puts -nonewline $chan "$prefix[lindex $args 1]"
            } else {
                puts $chan "$prefix[lindex $args 0]"
            }
        }
    }
}
proc macports::ui_init {priority args} {
    global macports::channels ::debuglog
    set default_channel [macports::ui_channels_default $priority]
    # Get the list of channels.
    if {[llength [info commands ui_channels]] > 0} {
        set channels($priority) [ui_channels $priority]
    } else {
        set channels($priority) $default_channel
    }
    
    # if some priority initialized after log file is being created
    if {[info exists ::debuglog]} {
        set channels($priority) [concat $channels($priority) "debuglog"]
    }
    # Simplify ui_$priority.
    try {
        set prefix [ui_prefix $priority]
    } catch * {
        set prefix [ui_prefix_default $priority]
    }
    set phases {fetch checksum}
    try {
        eval ::ui_init $priority $prefix $channels($priority) $args
    } catch * {
        interp alias {} ui_$priority {} ui_message $priority $prefix ""
        foreach phase $phases {
            interp alias {} ui_${priority}_${phase} {} ui_message $priority $prefix $phase
        }
    }
}

# Default implementation of ui_prefix
proc macports::ui_prefix_default {priority} {
    switch $priority {
        debug {
            return "DEBUG: "
        }
        error {
            return "Error: "
        }
        warn {
            return "Warning: "
        }
        default {
            return ""
        }
    }
}

# Default implementation of ui_channels:
# ui_options(ports_debug) - If set, output debugging messages
# ui_options(ports_verbose) - If set, output info messages (ui_info)
# ui_options(ports_quiet) - If set, don't output "standard messages"
proc macports::ui_channels_default {priority} {
    switch $priority {
        debug {
            if {[ui_isset ports_debug]} {
                return {stderr}
            } else {
                return {}
            }
        }
        info {
            if {[ui_isset ports_verbose]} {
                return {stdout}
            } else {
                return {}
            }
        }
        notice {
            if {[ui_isset ports_quiet]} {
                return {}
            } else {
                return {stdout}
            }
        }
        msg {
            return {stdout}
        }
        warn -
        error {
            return {stderr}
        }
        default {
            return {stdout}
        }
    }
}

proc ui_warn_once {id msg} {
    variable macports::warning_done
    if {![info exists macports::warning_done($id)]} {
        ui_warn $msg
        set macports::warning_done($id) 1
    }
}

# Replace puts to catch errors (typically broken pipes when being piped to head)
rename puts tcl::puts
proc puts {args} {
    catch "tcl::puts $args"
}

# find a binary either in a path defined at MacPorts' configuration time
# or in the PATH environment variable through macports::binaryInPath (fallback)
proc macports::findBinary {prog {autoconf_hint ""}} {
    if {${autoconf_hint} != "" && [file executable ${autoconf_hint}]} {
        return ${autoconf_hint}
    } else {
        if {[catch {set cmd_path [macports::binaryInPath ${prog}]} result] == 0} {
            return ${cmd_path}
        } else {
            return -code error "${result} or at its MacPorts configuration time location, did you move it?"
        }
    }
}

# check for a binary in the path
# returns an error code if it cannot be found
proc macports::binaryInPath {prog} {
    global env
    foreach dir [split $env(PATH) :] {
        if {[file executable [file join $dir $prog]]} {
            return [file join $dir $prog]
        }
    }
    return -code error [format [msgcat::mc "Failed to locate '%s' in path: '%s'"] $prog $env(PATH)];
}

# deferred option processing
proc macports::getoption {name} {
    global macports::$name
    return [expr $$name]
}

# deferred and on-need extraction of xcodeversion and xcodebuildcmd.
proc macports::setxcodeinfo {name1 name2 op} {
    global macports::xcodeversion
    global macports::xcodebuildcmd

    trace remove variable macports::xcodeversion read macports::setxcodeinfo
    trace remove variable macports::xcodebuildcmd read macports::setxcodeinfo

    if {![catch {findBinary xcodebuild $macports::autoconf::xcodebuild_path} xcodebuild]} {
        if {![info exists xcodeversion]} {
            # Determine xcode version
            set macports::xcodeversion "2.0orlower"
            if {[catch {set xcodebuildversion [exec -- $xcodebuild -version 2> /dev/null]}] == 0} {
                if {[regexp {Xcode ([0-9.]+)} $xcodebuildversion - xcode_v] == 1} {
                    set macports::xcodeversion $xcode_v
                } elseif {[regexp "DevToolsCore-(.*);" $xcodebuildversion - devtoolscore_v] == 1} {
                    if {$devtoolscore_v >= 1809.0} {
                        set macports::xcodeversion "3.2.6"
                    } elseif {$devtoolscore_v >= 1204.0} {
                        set macports::xcodeversion "3.1.4"
                    } elseif {$devtoolscore_v >= 1100.0} {
                        set macports::xcodeversion "3.1"
                    } elseif {$devtoolscore_v >= 921.0} {
                        set macports::xcodeversion "3.0"
                    } elseif {$devtoolscore_v >= 798.0} {
                        set macports::xcodeversion "2.5"
                    } elseif {$devtoolscore_v >= 762.0} {
                        set macports::xcodeversion "2.4.1"
                    } elseif {$devtoolscore_v >= 757.0} {
                        set macports::xcodeversion "2.4"
                    } elseif {$devtoolscore_v > 650.0} {
                        # XXX find actual version corresponding to 2.3
                        set macports::xcodeversion "2.3"
                    } elseif {$devtoolscore_v >= 650.0} {
                        set macports::xcodeversion "2.2.1"
                    } elseif {$devtoolscore_v > 620.0} {
                        # XXX find actual version corresponding to 2.2
                        set macports::xcodeversion "2.2"
                    } elseif {$devtoolscore_v >= 620.0} {
                        set macports::xcodeversion "2.1"
                    }
                }
            } else {
                ui_warn "xcodebuild exists but failed to execute"
                set macports::xcodeversion "none"
            }
        }
        if {![info exists xcodebuildcmd]} {
            set macports::xcodebuildcmd "$xcodebuild"
        }
    } else {
        if {![info exists xcodeversion]} {
            set macports::xcodeversion "none"
        }
        if {![info exists xcodebuildcmd]} {
            set macports::xcodebuildcmd "none"
        }
    }
}

<<<<<<< HEAD
# deferred and on-need extraction of gcc version.
proc macports::setgccinfo {name1 name2 op} {
    global macports::gccversion

    trace remove variable macports::gccversion read macports::setgccinfo
    
    # Default value
    set macports::gccversion "none"
    
    # Find gcc in path
    if {[catch {set gccpath [binaryInPath "gcc"]}] != 0} {
        # Failed
        return
    }
    
    # Call gcc -v - Note that output will be on stderr not stdout
    # This succeeds if catch returns nonzero
    if { [catch { exec $gccpath -v } gccinfo] == 0} {
        # Failed
        return
    }
    
    
    # Extract version
    if {[regexp {gcc version ([0-9.]+)} $gccinfo - gcc_v] == 1} {
        # Set gcc version
        set macports::gccversion $gcc_v
    } else {
        ui_warn "gcc exists but could not read version information"
    }
}

=======
# deferred calculation of developer_dir
proc macports::set_developer_dir {name1 name2 op} {
    global macports::developer_dir macports::os_major macports::xcodeversion

    trace remove variable macports::developer_dir read macports::set_developer_dir
    
    # Look for xcodeselect, and make sure it has a valid value
    if {![catch {findBinary xcode-select $macports::autoconf::xcode_select_path} xcodeselect]} {

        # We have xcode-select: ask it where xcode is and check if it's valid.
        # If no xcode is selected, xcode-select will fail, so catch that
        if {![catch {exec $xcodeselect -print-path 2> /dev/null} devdir] &&
            [_is_valid_developer_dir $devdir]} {
            set macports::developer_dir $devdir
            return
        }

        # The directory from xcode-select isn't correct.
        
        # Ask mdfind where Xcode is and make some suggestions for the user,
        # searching by bundle identifier for various Xcode versions (3.x and 4.x)
        set installed_xcodes {}
        if {![catch {findBinary mdfind $macports::autoconf::mdfind_path} mdfind]} {
            set installed_xcodes [exec $mdfind "kMDItemCFBundleIdentifier == 'com.apple.Xcode' || kMDItemCFBundleIdentifier == 'com.apple.dt.Xcode'"]
        }
        
        # In case mdfind metadata wasn't complete, also look in two well-known locations for Xcode.app
        foreach app {/Applications/Xcode.app /Developer/Applications/Xcode.app} {
            if {[file isdirectory $app]} {
                lappend installed_xcodes $app
            }
        }
        
        # Form a list of unique xcode installations
        set installed_xcodes [lsort -unique $installed_xcodes]

        # Present instructions to the user
        ui_error
        if {[llength $installed_xcodes] > 0 && ![catch {findBinary mdls $macports::autoconf::mdls_path} mdls]} {
            # One, or more than one, Xcode installations found
            ui_error "No valid Xcode installation is properly selected."
            ui_error "Please use xcode-select to select an Xcode installation:"
            foreach xcode $installed_xcodes {
                set vers [exec $mdls -raw -name kMDItemVersion $xcode]
                if {$vers == "(null)"} { set vers "unknown" }
                if {[_is_valid_developer_dir "${xcode}/Contents/Developer"]} {
                    # Though xcode-select shipped with xcode 4.3 supports and encourages
                    # direct use of the app path, older xcode-select does not.
                    # Specify the Contents/Developer directory if it exists
                    ui_error "    sudo xcode-select -switch ${xcode}/Contents/Developer # version ${vers}"
                } elseif {[vercmp $vers 4.3] >= 0} {
                    # Future proofing: fall back to the app-path only for xcode >= 4.3, since Contents/Developer doesn't exist
                    ui_error "    sudo xcode-select -switch ${xcode} # version ${vers}"
                } elseif {[_is_valid_developer_dir "${xcode}/../.."]} {
                    # Older xcode (< 4.3) is below the developer directory
                    ui_error "    sudo xcode-select -switch [file normalize ${xcode}/../..] # version ${vers}"
                } else {
                    ui_error "    # malformed Xcode at ${xcode}, version ${vers}"
                }
            }
        } else {
            ui_error "No Xcode installation was found."
            ui_error "Please install Xcode and/or run xcode-select to specify its location."
        }
        ui_error
    }

    # Try the default
    if {$os_major >= 11 && [vercmp $xcodeversion 4.3] >= 0} {
        set devdir "/Applications/Xcode.app/Contents/Developer"
    } else {
        set devdir "/Developer"
    }

    set macports::developer_dir $devdir
}

proc macports::_is_valid_developer_dir {dir} {
    # Check whether specified directory looks valid for an Xcode installation

    # Verify that the directory exists
    if {![file isdirectory $dir]} {
        return 0
    }

    # Verify that the directory has some key subdirectories
    foreach subdir {Library usr} {
        if {![file isdirectory "${dir}/${subdir}"]} {
            return 0
        }
    }

    # The specified directory seems valid for Xcode
    return 1
}


>>>>>>> 34caa134
proc mportinit {{up_ui_options {}} {up_options {}} {up_variations {}}} {
    if {$up_ui_options eq ""} {
        array set macports::ui_options {}
    } else {
        upvar $up_ui_options temp_ui_options
        array set macports::ui_options [array get temp_ui_options]
    }
    if {$up_options eq ""} {
        array set macports::global_options {}
    } else {
        upvar $up_options temp_options
        array set macports::global_options [array get temp_options]
    }
    if {$up_variations eq ""} {
        array set variations {}
    } else {
        upvar $up_variations variations
    }

    # Initialize ui_*
    foreach priority ${macports::ui_priorities} {
        macports::ui_init $priority
    }

    global auto_path env tcl_platform
    global macports::autoconf::macports_conf_path
    global macports::macports_user_dir
    global macports::bootstrap_options
    global macports::user_options
    global macports::extra_env
    global macports::portconf
    global macports::portdbpath
    global macports::portsharepath
    global macports::registry.format
    global macports::registry.path
    global macports::sources
    global macports::sources_default
    global macports::sources_conf
    global macports::destroot_umask
    global macports::libpath
    global macports::prefix
    global macports::macportsuser
    global macports::prefix_frozen
    global macports::rsync_dir
    global macports::rsync_options
    global macports::rsync_server
    global macports::variants_conf
    global macports::stats_participate
    global macports::stats_url
    global macports::stats_id
    global macports::xcodebuildcmd
    global macports::xcodeversion
    global macports::gccversion
    global macports::configureccache
    global macports::ccache_dir
    global macports::ccache_size
    global macports::configuredistcc
    global macports::configurepipe
    global macports::buildnicevalue
    global macports::buildmakejobs
    global macports::universal_archs
    global macports::build_arch
    global macports::os_arch
    global macports::os_endian
    global macports::os_version
    global macports::os_major
    global macports::os_platform
    global macports::macosx_version
    global macports::macosx_deployment_target
    global macports::archivefetch_pubkeys
    global macports::ping_cache
    global macports::host_blacklisted
    global macports::host_preferred

    # Set the system encoding to utf-8
    encoding system utf-8

    # set up platform info variables
    set os_arch $tcl_platform(machine)
    if {$os_arch == "Power Macintosh"} { set os_arch "powerpc" }
    if {$os_arch == "i586" || $os_arch == "i686" || $os_arch == "x86_64"} { set os_arch "i386" }
    set os_version $tcl_platform(osVersion)
    set os_major [lindex [split $os_version .] 0]
    set os_platform [string tolower $tcl_platform(os)]
    # Remove trailing "Endian"
    set os_endian [string range $tcl_platform(byteOrder) 0 end-6]
    set macosx_version {}
    if {$os_platform == "darwin"} {
        # This will probably break when Apple changes versioning
        set macosx_version [expr 10.0 + ($os_major - 4) / 10.0]
    }

    # Ensure that the macports user directory (i.e. ~/.macports) exists if HOME is defined.
    # Also save $HOME for later use before replacing it with our own.
    if {[info exists env(HOME)]} {
        set macports::user_home $env(HOME)
        set macports::macports_user_dir [file normalize $macports::autoconf::macports_user_dir]
    } elseif {[info exists env(SUDO_USER)] && $os_platform == "darwin"} {
        set macports::user_home [exec dscl -q . -read /Users/$env(SUDO_USER) NFSHomeDirectory | cut -d ' ' -f 2]
        set macports::macports_user_dir [file join ${macports::user_home} [string range $macports::autoconf::macports_user_dir 2 end]]
    } elseif {[exec id -u] != 0 && $os_platform == "darwin"} {
        set macports::user_home [exec dscl -q . -read /Users/[exec id -un] NFSHomeDirectory | cut -d ' ' -f 2]
        set macports::macports_user_dir [file join ${macports::user_home} [string range $macports::autoconf::macports_user_dir 2 end]]
    } else {
        # Otherwise define the user directory as a directory that will never exist
        set macports::macports_user_dir "/dev/null/NO_HOME_DIR"
        set macports::user_home "/dev/null/NO_HOME_DIR"
    }

    # Configure the search path for configuration files
    set conf_files ""
    lappend conf_files "${macports_conf_path}/macports.conf"
    if { [file isdirectory $macports_user_dir] } {
        lappend conf_files "${macports_user_dir}/macports.conf"
    }
    if {[info exists env(PORTSRC)]} {
        set PORTSRC $env(PORTSRC)
        lappend conf_files ${PORTSRC}
    }

    # Process all configuration files we find on conf_files list
    foreach file $conf_files {
        if [file exists $file] {
            set portconf $file
            set fd [open $file r]
            while {[gets $fd line] >= 0} {
                if {[regexp {^(\w+)([ \t]+(.*))?$} $line match option ignore val] == 1} {
                    if {[lsearch -exact $bootstrap_options $option] >= 0} {
                        set macports::$option [string trim $val]
                        global macports::$option
                    }
                }
            }
            close $fd
        }
    }

    # Process per-user only settings
    set per_user "${macports_user_dir}/user.conf"
    if [file exists $per_user] {
        set fd [open $per_user r]
        while {[gets $fd line] >= 0} {
            if {[regexp {^(\w+)([ \t]+(.*))?$} $line match option ignore val] == 1} {
                if {[lsearch -exact $user_options $option] >= 0} {
                    set macports::$option $val
                    global macports::$option
                }
            }
        }
        close $fd
    }

    if {![info exists sources_conf]} {
        return -code error "sources_conf must be set in ${macports_conf_path}/macports.conf or in your ${macports_user_dir}/macports.conf file"
    }
    set fd [open $sources_conf r]
    while {[gets $fd line] >= 0} {
        set line [string trimright $line]
        if {![regexp {^\s*#|^$} $line]} {
            if {[regexp {^([\w-]+://\S+)(?:\s+\[(\w+(?:,\w+)*)\])?$} $line _ url flags]} {
                set flags [split $flags ,]
                foreach flag $flags {
                    if {[lsearch -exact [list nosync default] $flag] == -1} {
                        ui_warn "$sources_conf source '$line' specifies invalid flag '$flag'"
                    }
                    if {$flag == "default"} {
                        if {[info exists sources_default]} {
                            ui_warn "More than one default port source is defined."
                        }
                        set sources_default [concat [list $url] $flags]
                    }
                }
                lappend sources [concat [list $url] $flags]
            } else {
                ui_warn "$sources_conf specifies invalid source '$line', ignored."
            }
        }
    }
    close $fd
    # Make sure the default port source is defined. Otherwise
    # [macports::getportresourcepath] fails when the first source doesn't
    # contain _resources.
    if {![info exists sources_default]} {
        ui_warn "No default port source specified in $sources_conf, using last source as default"
        set sources_default [lindex $sources end]
    }

    if {![info exists sources]} {
        if {[file isdirectory ports]} {
            set sources "file://[pwd]/ports"
        } else {
            return -code error "No sources defined in $sources_conf"
        }
    }

    if {[info exists variants_conf]} {
        if {[file exist $variants_conf]} {
            set fd [open $variants_conf r]
            while {[gets $fd line] >= 0} {
                set line [string trimright $line]
                if {![regexp {^[\ \t]*#.*$|^$} $line]} {
                    foreach arg [split $line " \t"] {
                        if {[regexp {^([-+])([-A-Za-z0-9_+\.]+)$} $arg match sign opt] == 1} {
                            if {![info exists variations($opt)]} {
                                set variations($opt) $sign
                            }
                        } else {
                            ui_warn "$variants_conf specifies invalid variant syntax '$arg', ignored."
                        }
                    }
                }
            }
            close $fd
        } else {
            ui_debug "$variants_conf does not exist, variants_conf setting ignored."
        }
    }
    global macports::global_variations
    array set macports::global_variations [array get variations]

    # pubkeys.conf
    set macports::archivefetch_pubkeys {}
    if {[file isfile [file join ${macports_conf_path} pubkeys.conf]]} {
        set fd [open [file join ${macports_conf_path} pubkeys.conf] r]
        while {[gets $fd line] >= 0} {
            set line [string trim $line]
            if {![regexp {^[\ \t]*#.*$|^$} $line]} {
                lappend macports::archivefetch_pubkeys $line
            }
        }
        close $fd
    } else {
        ui_debug "pubkeys.conf does not exist."
    }

    if {![info exists portdbpath]} {
        return -code error "portdbpath must be set in ${macports_conf_path}/macports.conf or in your ${macports_user_dir}/macports.conf"
    }
    if {![file isdirectory $portdbpath]} {
        if {![file exists $portdbpath]} {
            if {[catch {file mkdir $portdbpath} result]} {
                return -code error "portdbpath $portdbpath does not exist and could not be created: $result"
            }
        } else {
            return -code error "$portdbpath is not a directory. Please create the directory $portdbpath and try again"
        }
    }

    set env(HOME) [file join $portdbpath home]
    set registry.path $portdbpath

    # Format for receipts; currently only "sqlite" is allowed
    # could previously be "flat", so we switch that to sqlite
    if {![info exists portdbformat] || $portdbformat == "flat" || $portdbformat == "sqlite"} {
        set registry.format receipt_sqlite
    } else {
        return -code error "unknown registry format '$portdbformat' set in macports.conf"
    }

    # Autoclean mode, whether to automatically call clean after "install"
    if {![info exists portautoclean]} {
        set macports::portautoclean "yes"
        global macports::portautoclean
    }
    # whether to keep logs after successful builds
    if {![info exists keeplogs]} {
        set macports::keeplogs "no"
        global macports::keeplogs
    }
   
    # Check command line override for autoclean
    if {[info exists macports::global_options(ports_autoclean)]} {
        if {![string equal $macports::global_options(ports_autoclean) $portautoclean]} {
            set macports::portautoclean $macports::global_options(ports_autoclean)
        }
    }
    # Trace mode, whether to use darwintrace to debug ports.
    if {![info exists porttrace]} {
        set macports::porttrace "no"
        global macports::porttrace
    }
    # Check command line override for trace
    if {[info exists macports::global_options(ports_trace)]} {
        if {![string equal $macports::global_options(ports_trace) $porttrace]} {
            set macports::porttrace $macports::global_options(ports_trace)
        }
    }
    # Check command line override for source/binary only mode
    if {![info exists macports::global_options(ports_binary_only)]
        && ![info exists macports::global_options(ports_source_only)]
        && [info exists macports::buildfromsource]} {
        if {${macports::buildfromsource} == "never"} {
            set macports::global_options(ports_binary_only) yes
            set temp_options(ports_binary_only) yes
        } elseif {${macports::buildfromsource} == "always"} {
            set macports::global_options(ports_source_only) yes
            set temp_options(ports_source_only) yes
        } elseif {${macports::buildfromsource} != "ifneeded"} {
            ui_warn "'buildfromsource' set to unknown value '${macports::buildfromsource}', using 'ifneeded' instead"
        }
    }

    # Duplicate prefix into prefix_frozen, so that port actions
    # can always get to the original prefix, even if a portfile overrides prefix
    set macports::prefix_frozen $prefix

    if {![info exists macports::applications_dir]} {
        set macports::applications_dir /Applications/MacPorts
    }

    # Export verbosity.
    if {![info exists portverbose]} {
        set macports::portverbose "no"
        global macports::portverbose
    }
    if {[info exists macports::ui_options(ports_verbose)]} {
        if {![string equal $macports::ui_options(ports_verbose) $portverbose]} {
            set macports::portverbose $macports::ui_options(ports_verbose)
        }
    }

    # Archive type, what type of binary archive to use (CPIO, gzipped
    # CPIO, XAR, etc.)
    global macports::portarchivetype
    if {![info exists portarchivetype]} {
        set macports::portarchivetype "tbz2"
    } else {
        set macports::portarchivetype [lindex $portarchivetype 0]
    }

    # Set rync options
    if {![info exists rsync_server]} {
        set macports::rsync_server rsync.macports.org
        global macports::rsync_server
    }
    if {![info exists rsync_dir]} {
        set macports::rsync_dir release/tarballs/base.tar
        global macports::rsync_dir
    }
    if {![info exists rsync_options]} {
        set rsync_options "-rtzv --delete-after"
        global macports::rsync_options
    }

    set portsharepath ${prefix}/share/macports
    if {![file isdirectory $portsharepath]} {
        return -code error "Data files directory '$portsharepath' must exist"
    }

    if {![info exists libpath]} {
        set libpath "${prefix}/share/macports/Tcl"
    }

    if {![info exists binpath]} {
        set env(PATH) "${prefix}/bin:${prefix}/sbin:/bin:/sbin:/usr/bin:/usr/sbin"
    } else {
        set env(PATH) "$binpath"
    }

    # Set startupitem default type (can be overridden by portfile)
    if {![info exists macports::startupitem_type]} {
        set macports::startupitem_type "default"
    }

    # Set whether startupitems are symlinked into system directories
    if {![info exists macports::startupitem_install]} {
        set macports::startupitem_install yes
    }

    # Default place_worksymlink
    if {![info exists macports::place_worksymlink]} {
        set macports::place_worksymlink yes
    }

    # Default mp configure options
    if {![info exists macports::configureccache]} {
        set macports::configureccache no
    }
    if {![info exists macports::ccache_dir]} {
        set macports::ccache_dir [file join $portdbpath build .ccache]
    }
    if {![info exists macports::ccache_size]} {
        set macports::ccache_size "2G"
    }
    if {![info exists macports::configuredistcc]} {
        set macports::configuredistcc no
    }
    if {![info exists macports::configurepipe]} {
        set macports::configurepipe yes
    }

    # Default mp build options
    if {![info exists macports::buildnicevalue]} {
        set macports::buildnicevalue 0
    }
    if {![info exists macports::buildmakejobs]} {
        set macports::buildmakejobs 0
    }

    # default user to run as when privileges can be dropped
    if {![info exists macports::macportsuser]} {
        set macports::macportsuser $macports::autoconf::macportsuser
    }

    # Default mp universal options
    if {![info exists macports::universal_archs]} {
        if {$os_major >= 10} {
            set macports::universal_archs {x86_64 i386}
        } else {
            set macports::universal_archs {i386 ppc}
        }
    } elseif {[llength $macports::universal_archs] < 2} {
        ui_warn "invalid universal_archs configured (should contain at least 2 archs)"
    }
    
    # Default arch to build for
    if {![info exists macports::build_arch]} {
        if {$os_platform == "darwin"} {
            if {$os_major >= 10} {
                if {[sysctl hw.cpu64bit_capable] == 1} {
                    set macports::build_arch x86_64
                } else {
                    set macports::build_arch i386
                }
            } else {
                if {$os_arch == "powerpc"} {
                    set macports::build_arch ppc
                } else {
                    set macports::build_arch i386
                }
            }
        } else {
            set macports::build_arch ""
        }
    } else {
        set macports::build_arch [lindex $macports::build_arch 0]
    }

    if {![info exists macports::macosx_deployment_target]} {
        set macports::macosx_deployment_target $macosx_version
    }

    if {![info exists macports::revupgrade_autorun]} {
        set macports::revupgrade_autorun yes
    }
    if {![info exists macports::revupgrade_mode]} {
        set macports::revupgrade_mode "rebuild"
    }
    if {![info exists macports::global_options(ports_rev-upgrade_id-loadcmd-check)]
         && [info exists macports::revupgrade_check_id_loadcmds]} {
        set macports::global_options(ports_rev-upgrade_id-loadcmd-check) ${macports::revupgrade_check_id_loadcmds}
        set temp_options(ports_rev-upgrade_id-loadcmd-check) ${macports::revupgrade_check_id_loadcmds}
    }

    # make tools we run operate in UTF-8 mode
    set env(LANG) en_US.UTF-8

    # ENV cleanup.
    set keepenvkeys {
        DISPLAY DYLD_FALLBACK_FRAMEWORK_PATH
        DYLD_FALLBACK_LIBRARY_PATH DYLD_FRAMEWORK_PATH
        DYLD_LIBRARY_PATH DYLD_INSERT_LIBRARIES
        HOME JAVA_HOME MASTER_SITE_LOCAL ARCHIVE_SITE_LOCAL
        PATCH_SITE_LOCAL PATH PORTSRC RSYNC_PROXY
        USER GROUP LANG
        http_proxy HTTPS_PROXY FTP_PROXY ALL_PROXY NO_PROXY
        COLUMNS LINES
    }
    if {[info exists extra_env]} {
        set keepenvkeys [concat ${keepenvkeys} ${extra_env}]
    }

    if {[file isdirectory $libpath]} {
        lappend auto_path $libpath
        set macports::auto_path $auto_path

        # XXX: not sure if this the best place, but it needs to happen
        # early, and after auto_path has been set.  Or maybe Pextlib
        # should ship with macports1.0 API?
        package require Pextlib 1.0
        package require registry 1.0
        package require registry2 2.0
        package require machista 1.0
    } else {
        return -code error "Library directory '$libpath' must exist"
    }

    # don't keep unusable TMPDIR/TMP values
    foreach var {TMP TMPDIR} {
        if {[info exists env($var)] && [file writable $env($var)] && 
            ([getuid] != 0 || $macportsuser == "root" ||
             [file attributes $env($var) -owner] == $macportsuser)} {
            lappend keepenvkeys $var
        }
    }

    set env_names [array names env]
    foreach envkey $env_names {
        if {[lsearch -exact $keepenvkeys $envkey] == -1} {
            unset env($envkey)
        }
    }

    # unset environment an extra time, to work around bugs in Leopard Tcl
    if {$macosx_version == "10.5"} {
        foreach envkey $env_names {
            if {[lsearch -exact $keepenvkeys $envkey] == -1} {
                unsetenv $envkey
            }
        }
    }

    if {![info exists xcodeversion] || ![info exists xcodebuildcmd]} {
        # We'll resolve these later (if needed)
        trace add variable macports::xcodeversion read macports::setxcodeinfo
        trace add variable macports::xcodebuildcmd read macports::setxcodeinfo
    }
    
    # Add trace for gcc version check
    if {![info exists gccversion]} {
        # We'll resolve these later (if needed)
        trace add variable macports::gccversion read macports::setgccinfo
    }

    if {![info exists developer_dir]} {
        if {$os_platform == "darwin"} {
            trace add variable macports::developer_dir read macports::set_developer_dir
        } else {
            set macports::developer_dir ""
        }
    } else {
        if {$os_platform == "darwin" && ![file isdirectory $developer_dir]} {
            ui_warn "Your developer_dir setting in macports.conf points to a non-existing directory.\
                Since this is known to cause problems, please correct the setting or comment it and let\
                macports auto-discover the correct path."
        }
    }

    if {[getuid] == 0 && $os_major >= 11 && $os_platform == "darwin" && 
            [file isfile "${macports::user_home}/Library/Preferences/com.apple.dt.Xcode.plist"]} {
        macports::copy_xcode_plist $env(HOME)
    }

    # Set the default umask
    if {![info exists destroot_umask]} {
        set destroot_umask 022
    }

    if {[info exists master_site_local] && ![info exists env(MASTER_SITE_LOCAL)]} {
        set env(MASTER_SITE_LOCAL) "$master_site_local"
    }
    if {[info exists patch_site_local] && ![info exists env(PATCH_SITE_LOCAL)]} {
        set env(PATCH_SITE_LOCAL) "$patch_site_local"
    }
    if {[info exists archive_site_local] && ![info exists env(ARCHIVE_SITE_LOCAL)]} {
        set env(ARCHIVE_SITE_LOCAL) "$archive_site_local"
    }

    # Proxy handling (done this late since Pextlib is needed)
    if {![info exists proxy_override_env] } {
        set proxy_override_env "no"
    }
    if {[catch {array set sysConfProxies [get_systemconfiguration_proxies]} result]} {
        return -code error "Unable to get proxy configuration from system: $result"
    }
    if {![info exists env(http_proxy)] || $proxy_override_env == "yes" } {
        if {[info exists proxy_http]} {
            set env(http_proxy) $proxy_http
        } elseif {[info exists sysConfProxies(proxy_http)]} {
            set env(http_proxy) $sysConfProxies(proxy_http)
        }
    }
    if {![info exists env(HTTPS_PROXY)] || $proxy_override_env == "yes" } {
        if {[info exists proxy_https]} {
            set env(HTTPS_PROXY) $proxy_https
        } elseif {[info exists sysConfProxies(proxy_https)]} {
            set env(HTTPS_PROXY) $sysConfProxies(proxy_https)
        }
    }
    if {![info exists env(FTP_PROXY)] || $proxy_override_env == "yes" } {
        if {[info exists proxy_ftp]} {
            set env(FTP_PROXY) $proxy_ftp
        } elseif {[info exists sysConfProxies(proxy_ftp)]} {
            set env(FTP_PROXY) $sysConfProxies(proxy_ftp)
        }
    }
    if {![info exists env(RSYNC_PROXY)] || $proxy_override_env == "yes" } {
        if {[info exists proxy_rsync]} {
            set env(RSYNC_PROXY) $proxy_rsync
        }
    }
    if {![info exists env(NO_PROXY)] || $proxy_override_env == "yes" } {
        if {[info exists proxy_skip]} {
            set env(NO_PROXY) $proxy_skip
        } elseif {[info exists sysConfProxies(proxy_skip)]} {
            set env(NO_PROXY) $sysConfProxies(proxy_skip)
        }
    }

    # add ccache to environment
    set env(CCACHE_DIR) ${macports::ccache_dir}

    # load cached ping times
    if {[catch {
        set pingfile [open ${macports::portdbpath}/pingtimes r]
        array set macports::ping_cache [gets $pingfile]
        close $pingfile
    }]} { array set macports::ping_cache {} }
    # set up arrays of blacklisted and preferred hosts
    if {[info exists macports::host_blacklist]} {
        foreach host ${macports::host_blacklist} {
            set macports::host_blacklisted($host) 1
        }
    }
    if {[info exists macports::preferred_hosts]} {
        foreach host ${macports::preferred_hosts} {
            set macports::host_preferred($host) 1
        }
    }

    # load the quick index
    _mports_load_quickindex

    if {![info exists macports::ui_options(ports_no_old_index_warning)]} {
        set default_source_url [lindex ${sources_default} 0]
        if {[macports::getprotocol $default_source_url] == "file" || [macports::getprotocol $default_source_url] == "rsync"} {
            set default_portindex [macports::getindex $default_source_url]
            if {[file exists $default_portindex] && [expr [clock seconds] - [file mtime $default_portindex]] > 1209600} {
                ui_warn "port definitions are more than two weeks old, consider updating them by running 'port selfupdate'."
            }
        }
    }

    # init registry
    set db_path [file join ${registry.path} registry registry.db]
    set db_exists [file exists $db_path]
    registry::open $db_path
    # for the benefit of the portimage code that is called from multiple interpreters
    global registry_open
    set registry_open yes
    # convert any flat receipts if we just created a new db
    if {$db_exists == 0 && [file exists ${registry.path}/receipts] && [file writable $db_path]} {
        ui_warn "Converting your registry to sqlite format, this might take a while..."
        if {[catch {registry::convert_to_sqlite}]} {
            ui_debug "$::errorInfo"
            file delete -force $db_path
            error "Failed to convert your registry to sqlite!"
        } else {
            ui_warn "Successfully converted your registry to sqlite!"
        }
    }
}

# call this just before you exit
proc mportshutdown {} {
    # save ping times
    global macports::ping_cache macports::portdbpath
    if {[file writable ${macports::portdbpath}]} {
        catch {
            foreach host [array names ping_cache] {
                # don't save expired entries
                if {[expr [clock seconds] - [lindex $ping_cache($host) 1]] < 86400} {
                    lappend pinglist_fresh $host $ping_cache($host)
                }
            }
            set pingfile [open ${macports::portdbpath}/pingtimes w]
            puts $pingfile $pinglist_fresh
            close $pingfile
        }
    }
    # close it down so the cleanup stuff is called, e.g. vacuuming the db
    registry::close
}

# link plist for xcode 4.3's benefit
proc macports::copy_xcode_plist {target_homedir} {
    global macports::user_home macports::macportsuser
    set user_plist "${user_home}/Library/Preferences/com.apple.dt.Xcode.plist"
    set target_dir "${target_homedir}/Library/Preferences"
    file delete -force "${target_dir}/com.apple.dt.Xcode.plist"
    if {[file isfile $user_plist]} {
        if {![file isdirectory "${target_dir}"]} {
            if {[catch {file mkdir "${target_dir}"} result]} {
                ui_warn "Failed to create Library/Preferences in ${target_homedir}: $result"
                return
            }
        }
        if {[file writable ${target_dir}] && [catch {
            ui_debug "Copying $user_plist to ${target_dir}"
            file copy -force $user_plist $target_dir
            file attributes "${target_dir}/com.apple.dt.Xcode.plist" -owner $macportsuser -permissions 0644
        } result]} {
            ui_warn "Failed to copy com.apple.dt.Xcode.plist to ${target_dir}: $result"
        }
    }
}

proc macports::worker_init {workername portpath porturl portbuildpath options variations} {
    global macports::portinterp_options macports::portinterp_deferred_options

    # Hide any Tcl commands that should be inaccessible to port1.0 and Portfiles
    # exit: It should not be possible to exit the interpreter
    interp hide $workername exit

    # cd: This is necessary for some code in port1.0, but should be hidden
    interp eval $workername "rename cd _cd"

    # Tell the sub interpreter about all the Tcl packages we already
    # know about so it won't glob for packages.
    foreach pkgName [package names] {
        foreach pkgVers [package versions $pkgName] {
            set pkgLoadScript [package ifneeded $pkgName $pkgVers]
            $workername eval "package ifneeded $pkgName $pkgVers {$pkgLoadScript}"
        }
    }

    # Create package require abstraction procedure
    $workername eval "proc PortSystem \{version\} \{ \n\
            package require port \$version \}"

    # Clearly separate slave interpreters and the master interpreter.
    $workername alias mport_exec mportexec
    $workername alias mport_open mportopen
    $workername alias mport_close mportclose
    $workername alias mport_lookup mportlookup
    $workername alias mport_info mportinfo
    $workername alias set_phase set_phase

    # instantiate the UI call-backs
    foreach priority ${macports::ui_priorities} {
        $workername alias ui_$priority ui_$priority
        foreach phase ${macports::port_phases} {
            $workername alias ui_${priority}_${phase} ui_${priority}_${phase}
        }
 
    }

    $workername alias ui_prefix ui_prefix
    $workername alias ui_channels ui_channels
    
    $workername alias ui_warn_once ui_warn_once

    # Export some utility functions defined here.
    $workername alias macports_create_thread macports::create_thread
    $workername alias getportworkpath_from_buildpath macports::getportworkpath_from_buildpath
    $workername alias getportresourcepath macports::getportresourcepath
    $workername alias getportlogpath macports::getportlogpath
    $workername alias getdefaultportresourcepath macports::getdefaultportresourcepath
    $workername alias getprotocol macports::getprotocol
    $workername alias getportdir macports::getportdir
    $workername alias findBinary macports::findBinary
    $workername alias binaryInPath macports::binaryInPath
    $workername alias sysctl sysctl
    $workername alias realpath realpath
    $workername alias _mportsearchpath _mportsearchpath
    $workername alias _portnameactive _portnameactive

    # New Registry/Receipts stuff
    $workername alias registry_new registry::new_entry
    $workername alias registry_open registry::open_entry
    $workername alias registry_write registry::write_entry
    $workername alias registry_prop_store registry::property_store
    $workername alias registry_prop_retr registry::property_retrieve
    $workername alias registry_exists registry::entry_exists
    $workername alias registry_exists_for_name registry::entry_exists_for_name
    $workername alias registry_activate portimage::activate
    $workername alias registry_deactivate portimage::deactivate
    $workername alias registry_deactivate_composite portimage::deactivate_composite
    $workername alias registry_uninstall registry_uninstall::uninstall
    $workername alias registry_register_deps registry::register_dependencies
    $workername alias registry_fileinfo_for_index registry::fileinfo_for_index
    $workername alias registry_fileinfo_for_file registry::fileinfo_for_file
    $workername alias registry_bulk_register_files registry::register_bulk_files
    $workername alias registry_active registry::active
    $workername alias registry_file_registered registry::file_registered
    $workername alias registry_port_registered registry::port_registered
    $workername alias registry_list_depends registry::list_depends

    # deferred options processing.
    $workername alias getoption macports::getoption

    # ping cache
    $workername alias get_pingtime macports::get_pingtime
    $workername alias set_pingtime macports::set_pingtime

    # archive_sites.conf handling
    $workername alias get_archive_sites_conf_values macports::get_archive_sites_conf_values

    foreach opt $portinterp_options {
        if {![info exists $opt]} {
            global macports::$opt
        }
        if {[info exists $opt]} {
            $workername eval set system_options($opt) \{[set $opt]\}
            $workername eval set $opt \{[set $opt]\}
        }
    }

    foreach opt $portinterp_deferred_options {
        global macports::$opt
        # define the trace hook.
        $workername eval \
            "proc trace_$opt {name1 name2 op} { \n\
                trace remove variable ::$opt read ::trace_$opt \n\
                global $opt \n\
                set $opt \[getoption $opt\] \n\
            }"
        # next access will actually define the variable.
        $workername eval "trace add variable ::$opt read ::trace_$opt"
        # define some value now
        $workername eval set $opt "?"
    }

    foreach {opt val} $options {
        $workername eval set user_options($opt) $val
        $workername eval set $opt $val
    }

    foreach {var val} $variations {
        $workername eval set variations($var) $val
    }
}

# Create a thread with most configuration options set.
# The newly created thread is sent portinterp_options vars and knows where to
# find all packages we know.
proc macports::create_thread {} {
    package require Thread

    global macports::portinterp_options

    # Create the thread.
    set result [thread::create -preserved {thread::wait}]

    # Tell the thread about all the Tcl packages we already
    # know about so it won't glob for packages.
    foreach pkgName [package names] {
        foreach pkgVers [package versions $pkgName] {
            set pkgLoadScript [package ifneeded $pkgName $pkgVers]
            thread::send -async $result "package ifneeded $pkgName $pkgVers {$pkgLoadScript}"
        }
    }

    # inherit configuration variables.
    thread::send -async $result "namespace eval macports {}"
    foreach opt $portinterp_options {
        if {![info exists $opt]} {
            global macports::$opt
        }
        if {[info exists $opt]} {
            thread::send -async $result "global macports::$opt"
            set val [set macports::$opt]
            thread::send -async $result "set macports::$opt \"$val\""
        }
    }

    return $result
}

proc macports::get_tar_flags {suffix} {
    switch -- $suffix {
        .tbz -
        .tbz2 {
            return "-j"
        }
        .tgz {
            return "-z"
        }
        .txz {
            return "--use-compress-program [findBinary xz {}] -"
        }
        .tlz {
            return "--use-compress-program [findBinary lzma {}] -"
        }
        default {
            return "-"
        }
    }
}

proc macports::fetch_port {url {local 0}} {
    global macports::portdbpath
    set fetchdir [file join $portdbpath portdirs]
    file mkdir $fetchdir
    if {![file writable $fetchdir]} {
        return -code error "Port remote fetch failed: You do not have permission to write to $fetchdir"
    }
    if {$local} {
        set fetchfile $url
    } else {
        set fetchfile [file tail $url]
        if {[catch {curl fetch $url [file join $fetchdir $fetchfile]} result]} {
            return -code error "Port remote fetch failed: $result"
        }
    }
    set oldpwd [pwd]
    cd $fetchdir
    # check if this is a binary archive or just the port dir
    set tarcmd [findBinary tar $macports::autoconf::tar_path]
    set tarflags [get_tar_flags [file extension $fetchfile]]
    set qflag ${macports::autoconf::tar_q}
    set cmdline "$tarcmd ${tarflags}${qflag}xOf \"$fetchfile\" +CONTENTS"
    ui_debug "$cmdline"
    if {![catch {set contents [eval exec $cmdline]}]} {
        set binary 1
        ui_debug "getting port name from binary archive"
        # get the portname from the contents file
        foreach line [split $contents "\n"] {
            if {[lindex $line 0] == "@name"} {
                # actually ${name}-${version}_${revision}
                set portname [lindex $line 1]
            }
        }
        ui_debug "port name is '$portname'"
        file mkdir $portname
        cd $portname
    } else {
        set binary 0
        set portname [file rootname $fetchfile]
    }

    # extract the portfile (and possibly files dir if not a binary archive)
    ui_debug "extracting port archive to [pwd]"
    if {$binary} {
        set cmdline "$tarcmd ${tarflags}${qflag}xOf \"$fetchfile\" +PORTFILE > Portfile"
    } else {
        set cmdline "$tarcmd ${tarflags}xf \"$fetchfile\""
    }
    ui_debug "$cmdline"
    if {[catch {eval exec $cmdline} result]} {
        return -code error "Port extract failed: $result"
    }

    cd $oldpwd
    return [file join $fetchdir $portname]
}

proc macports::getprotocol {url} {
    if {[regexp {(?x)([^:]+)://.+} $url match protocol] == 1} {
        return ${protocol}
    } else {
        return -code error "Can't parse url $url"
    }
}

# XXX: this really needs to be rethought in light of the remote index
# I've added the destdir parameter.  This is the location a remotely
# fetched port will be downloaded to (currently only applies to
# mports:// sources).
proc macports::getportdir {url {destdir "."}} {
    global macports::extracted_portdirs
    set protocol [macports::getprotocol $url]
    switch ${protocol} {
        file {
            set path [file normalize [string range $url [expr [string length $protocol] + 3] end]]
            if {![file isfile $path]} {
                return $path
            } else {
                # need to create a local dir for the exracted port, but only once
                if {![info exists macports::extracted_portdirs($url)]} {
                    set macports::extracted_portdirs($url) [macports::fetch_port $path 1]
                }
                return $macports::extracted_portdirs($url)
            }
        }
        mports {
            return [macports::index::fetch_port $url $destdir]
        }
        https -
        http -
        ftp {
            if {![info exists macports::extracted_portdirs($url)]} {
                set macports::extracted_portdirs($url) [macports::fetch_port $url 0]
            }
            return $macports::extracted_portdirs($url)
        }
        default {
            return -code error "Unsupported protocol $protocol"
        }
    }
}

##
# Get the path to the _resources directory of the source
#
# If the file is not available in the current source, it will fall back to the
# default source. This behavior is controlled by the fallback parameter.
#
# @param url port url
# @param path path in _resources we are interested in
# @param fallback fall back to the default source tree
# @return path to the _resources directory or the path to the fallback
proc macports::getportresourcepath {url {path ""} {fallback yes}} {
    global macports::sources_default

    set protocol [getprotocol $url]

    switch -- ${protocol} {
        file {
            set proposedpath [file normalize [file join [getportdir $url] .. ..]]
        }
        default {
            set proposedpath [getsourcepath $url]
        }
    }

    # append requested path
    set proposedpath [file join $proposedpath _resources $path]

    if {$fallback == "yes" && ![file exists $proposedpath]} {
        return [getdefaultportresourcepath $path]
    }

    return $proposedpath
}

##
# Get the path to the _resources directory of the default source
#
# @param path path in _resources we are interested in
# @return path to the _resources directory of the default source
proc macports::getdefaultportresourcepath {{path ""}} {
    global macports::sources_default

    set default_source_url [lindex ${sources_default} 0]
    if {[getprotocol $default_source_url] == "file"} {
        set proposedpath [getportdir $default_source_url]
    } else {
        set proposedpath [getsourcepath $default_source_url]
    }

    # append requested path
    set proposedpath [file join $proposedpath _resources $path]

    return $proposedpath
}


# mportopen
# Opens a MacPorts portfile specified by a URL.  The Portfile is
# opened with the given list of options and variations.  The result
# of this function should be treated as an opaque handle to a
# MacPorts Portfile.

proc mportopen {porturl {options ""} {variations ""} {nocache ""}} {
    global macports::portdbpath macports::portconf macports::open_mports auto_path

    # Look for an already-open MPort with the same URL.
    # if found, return the existing reference and bump the refcount.
    if {$nocache != ""} {
        set mport {}
    } else {
        set mport [dlist_match_multi $macports::open_mports [list porturl $porturl variations $variations options $options]]
    }
    if {$mport != {}} {
        # just in case more than one somehow matches
        set mport [lindex $mport 0]
        set refcnt [ditem_key $mport refcnt]
        incr refcnt
        ditem_key $mport refcnt $refcnt
        return $mport
    }

    array set options_array $options
    if {[info exists options_array(portdir)]} {
        set portdir $options_array(portdir)
    } else {
        set portdir ""
    }

    set portpath [macports::getportdir $porturl $portdir]
    ui_debug "Changing to port directory: $portpath"
    cd $portpath
    if {![file isfile Portfile]} {
        return -code error "Could not find Portfile in $portpath"
    }

    set workername [interp create]

    set mport [ditem_create]
    lappend macports::open_mports $mport
    ditem_key $mport porturl $porturl
    ditem_key $mport portpath $portpath
    ditem_key $mport workername $workername
    ditem_key $mport options $options
    ditem_key $mport variations $variations
    ditem_key $mport refcnt 1

    macports::worker_init $workername $portpath $porturl [macports::getportbuildpath $portpath] $options $variations

    $workername eval source Portfile

    # add the default universal variant if appropriate, and set up flags that
    # are conditional on whether universal is set
    $workername eval universal_setup

    # evaluate the variants
    if {[$workername eval eval_variants variations] != 0} {
        mportclose $mport
        error "Error evaluating variants"
    }

    $workername eval port::run_callbacks

    ditem_key $mport provides [$workername eval return \$subport]

    return $mport
}

# mportopen_installed
# opens a portfile stored in the registry
proc mportopen_installed {name version revision variants options} {
    global macports::registry.path
    set regref [lindex [registry::entry imaged $name $version $revision $variants] 0]
    set portfile_dir [file join ${registry.path} registry portfiles $name "${version}_${revision}${variants}"]
    file mkdir $portfile_dir
    set fd [open "${portfile_dir}/Portfile" w]
    puts $fd [$regref portfile]
    close $fd
    file mtime "${portfile_dir}/Portfile" [$regref date]

    set variations {}
    set minusvariant [lrange [split [$regref negated_variants] -] 1 end]
    set plusvariant [lrange [split [$regref variants] +] 1 end]
    foreach v $plusvariant {
        lappend variations $v "+"
    }
    foreach v $minusvariant {
        lappend variations $v "-"
    }
    lappend options subport $name
    return [mportopen "file://${portfile_dir}/" $options $variations]
}

# mportclose_installed
# close mport opened with mportopen_installed and clean up associated files
proc mportclose_installed {mport} {
    global macports::registry.path
    foreach key {subport version revision portvariants} {
        set $key [_mportkey $mport $key]
    }
    mportclose $mport
    set portfiles_dir [file join ${registry.path} registry portfiles $subport]
    set portfile [file join $portfiles_dir "${version}_${revision}${portvariants}" Portfile]
    file delete -force $portfile [file dirname $portfile]
    if {[llength [glob -nocomplain -directory $portfiles_dir *]] == 0} {
        file delete -force $portfiles_dir
    }
}

# Traverse a directory with ports, calling a function on the path of ports
# (at the second depth).
# I.e. the structure of dir shall be:
# category/port/
# with a Portfile file in category/port/
#
# func:     function to call on every port directory (it is passed
#           category/port/ as its parameter)
# root:     the directory with all the categories directories.
proc mporttraverse {func {root .}} {
    # Save the current directory
    set pwd [pwd]

    # Join the root.
    set pathToRoot [file join $pwd $root]

    # Go to root because some callers expects us to be there.
    cd $pathToRoot

    foreach category [lsort -increasing -unique [readdir $root]] {
        set pathToCategory [file join $root $category]
        # process the category dirs but not _resources
        if {[file isdirectory $pathToCategory] && [string index [file tail $pathToCategory] 0] != "_"} {
            # Iterate on port directories.
            foreach port [lsort -increasing -unique [readdir $pathToCategory]] {
                set pathToPort [file join $pathToCategory $port]
                if {[file isdirectory $pathToPort] &&
                  [file exists [file join $pathToPort "Portfile"]]} {
                    # Call the function.
                    $func [file join $category $port]

                    # Restore the current directory because some
                    # functions changes it.
                    cd $pathToRoot
                }
            }
        }
    }

    # Restore the current directory.
    cd $pwd
}

### _mportsearchpath is private; subject to change without notice

# depregex -> regex on the filename to find.
# search_path -> directories to search
# executable -> whether we want to check that the file is executable by current
#               user or not.
proc _mportsearchpath {depregex search_path {executable 0} {return_match 0}} {
    set found 0
    foreach path $search_path {
        if {![file isdirectory $path]} {
            continue
        }

        if {[catch {set filelist [readdir $path]} result]} {
            return -code error "$result ($path)"
        }

        foreach filename $filelist {
            if {[regexp $depregex $filename] &&
              (($executable == 0) || [file executable [file join $path $filename]])} {
                ui_debug "Found Dependency: path: $path filename: $filename regex: $depregex"
                set found 1
                break
            }
        }

        if {$found} {
            break
        }
    }
    if {$return_match} {
        if {$found} {
            return [file join $path $filename]
        } else {
            return ""
        }
    } else {
        return $found
    }
}


### _mportinstalled is private; may change without notice

# Determine if a port is already *installed*, as in "in the registry".
proc _mportinstalled {mport} {
    # Check for the presence of the port in the registry
    set workername [ditem_key $mport workername]
    return [$workername eval registry_exists_for_name \${subport}]
}

# Determine if a port is active
proc _mportactive {mport} {
    set workername [ditem_key $mport workername]
    if {![catch {set reslist [$workername eval registry_active \${subport}]}] && [llength $reslist] > 0} {
        set i [lindex $reslist 0]
        set name [lindex $i 0]
        set version [lindex $i 1]
        set revision [lindex $i 2]
        set variants [lindex $i 3]
        array set portinfo [mportinfo $mport]
        if {$name == $portinfo(name) && $version == $portinfo(version)
            && $revision == $portinfo(revision) && $variants == $portinfo(canonical_active_variants)} {
            return 1
        }
    }
    return 0
}

# Determine if the named port is active
proc _portnameactive {portname} {
    if {[catch {set reslist [registry::active $portname]}]} {
        return 0
    } else {
        return [expr [llength $reslist] > 0]
    }
}

### _mportispresent is private; may change without notice

# Determine if some depspec is satisfied or if the given port is installed
# and active.
# We actually start with the registry (faster?)
#
# mport     the port declaring the dep (context in which to evaluate $prefix etc)
# depspec   the dependency test specification (path, bin, lib, etc.)
proc _mportispresent {mport depspec} {
    set portname [lindex [split $depspec :] end]
    ui_debug "Searching for dependency: $portname"
    set res [_portnameactive $portname]
    if {$res != 0} {
        ui_debug "Found Dependency: receipt exists for $portname"
        return 1
    } else {
        # The receipt test failed, use one of the depspec regex mechanisms
        ui_debug "Didn't find receipt, going to depspec regex for: $portname"
        set workername [ditem_key $mport workername]
        set type [lindex [split $depspec :] 0]
        switch $type {
            lib { return [$workername eval _libtest $depspec] }
            bin { return [$workername eval _bintest $depspec] }
            path { return [$workername eval _pathtest $depspec] }
            port { return 0 }
            default {return -code error "unknown depspec type: $type"}
        }
        return 0
    }
}

### _mporterrorifconflictsinstalled is private; may change without notice

# Determine if the port, per the conflicts option, has any conflicts
# with what is installed. If it does, raises an error unless force
# option is set.
#
# mport   the port to check for conflicts
proc _mporterrorifconflictsinstalled {mport} {
    set conflictlist {}
    array set portinfo [mportinfo $mport]

    if {[info exists portinfo(conflicts)] &&
        [llength $portinfo(conflicts)] > 0} {
        ui_debug "Checking for conflicts against [_mportkey $mport subport]"
        foreach conflictport $portinfo(conflicts) {
            if {[_mportispresent $mport port:${conflictport}]} {
                lappend conflictlist $conflictport
            }
        }
    } else {
        ui_debug "[_mportkey $mport subport] has no conflicts"
    }

    if {[llength ${conflictlist}] != 0} {
        if {[macports::global_option_isset ports_force]} {
            ui_warn "Force option set; installing $portinfo(name) despite conflicts with: ${conflictlist}"
        } else {
            if {![macports::ui_isset ports_debug]} {
                ui_msg ""
            }
            return -code error "Can't install $portinfo(name) because conflicting ports are installed: ${conflictlist}"
        }
    }
}

### _mportexec is private; may change without notice

proc _mportexec {target mport} {
    set portname [_mportkey $mport subport]
    macports::push_log $mport
    # xxx: set the work path?
    set workername [ditem_key $mport workername]
    $workername eval validate_macportsuser
    if {![catch {$workername eval check_variants $target} result] && $result == 0 &&
        ![catch {$workername eval check_supported_archs} result] && $result == 0 &&
        ![catch {$workername eval eval_targets $target} result] && $result == 0} {
        # If auto-clean mode, clean-up after dependency install
        if {[string equal ${macports::portautoclean} "yes"]} {
            # Make sure we are back in the port path before clean
            # otherwise if the current directory had been changed to
            # inside the port,  the next port may fail when trying to
            # install because [pwd] will return a "no file or directory"
            # error since the directory it was in is now gone.
            set portpath [ditem_key $mport portpath]
            catch {cd $portpath}
            $workername eval eval_targets clean
        }
        # XXX hack to avoid running out of fds due to sqlite temp files, ticket #24857
        interp delete $workername
        macports::pop_log
        return 0
    } else {
        # An error occurred.
        global ::logenabled ::debuglogname
        ui_error "Failed to install $portname"
        ui_debug "$::errorInfo"
        if {[info exists ::logenabled] && $::logenabled && [info exists ::debuglogname]} {
            ui_notice "Please see the log file for port $portname for details:\n    $::debuglogname"
        }
        macports::pop_log
        return 1
    }
}

# mportexec
# Execute the specified target of the given mport.
proc mportexec {mport target} {
    set workername [ditem_key $mport workername]

    # check for existence of macportsuser and use fallback if necessary
    $workername eval validate_macportsuser
    # check variants
    if {[$workername eval check_variants $target] != 0} {
        return 1
    }
    set portname [_mportkey $mport subport]
    if {$target != "clean"} {
        macports::push_log $mport
    }

    # Use _target_needs_deps as a proxy for whether we're going to
    # build and will therefore need to check Xcode version and
    # supported_archs.
    if {[macports::_target_needs_deps $target]} {
        # possibly warn or error out depending on how old xcode is
        if {[$workername eval _check_xcode_version] != 0} {
            return 1
        }
        # error out if selected arch(s) not supported by this port
        if {[$workername eval check_supported_archs] != 0} {
            return 1
        }
    }

    # Before we build the port, we must build its dependencies.
    set dlist {}
    if {[macports::_target_needs_deps $target] && [macports::_mport_has_deptypes $mport [macports::_deptypes_for_target $target $workername]]} {
        registry::exclusive_lock
        # see if we actually need to build this port
        if {($target != "activate" && $target != "install") ||
            ![$workername eval registry_exists \$subport \$version \$revision \$portvariants]} {
    
            # upgrade dependencies that are already installed
            if {![macports::global_option_isset ports_nodeps]} {
                macports::_upgrade_mport_deps $mport $target
            }
        }

        ui_msg -nonewline "$macports::ui_prefix Computing dependencies for [_mportkey $mport subport]"
        if {[macports::ui_isset ports_debug]} {
            # play nice with debug messages
            ui_msg ""
        }
        if {[mportdepends $mport $target] != 0} {
            return 1
        }
        if {![macports::ui_isset ports_debug]} {
            ui_msg ""
        }

        # Select out the dependents along the critical path,
        # but exclude this mport, we might not be installing it.
        set dlist [dlist_append_dependents $macports::open_mports $mport {}]

        dlist_delete dlist $mport
        
        # print the dep list
        if {[llength $dlist] > 0} {
            set depstring "$macports::ui_prefix Dependencies to be installed:"
            foreach ditem $dlist {
                append depstring " [ditem_key $ditem provides]"
            }
            ui_msg $depstring
        }

        # install them
        set result [dlist_eval $dlist _mportactive [list _mportexec "activate"]]

        registry::exclusive_unlock

        if {$result != {}} {
            set errstring "The following dependencies were not installed:"
            foreach ditem $result {
                append errstring " [ditem_key $ditem provides]"
            }
            ui_error $errstring
            foreach ditem $dlist {
                catch {mportclose $ditem}
            }
            return 1
        }

        # Close the dependencies, we're done installing them.
        foreach ditem $dlist {
            mportclose $ditem
        }
    } else {
        # No dependencies, but we still need to check for conflicts.
        if {$target == "" || $target == "install" || $target == "activate"} {
            _mporterrorifconflictsinstalled $mport
        }
    }

    set clean 0
    if {[string equal ${macports::portautoclean} "yes"] && ([string equal $target "install"] || [string equal $target "activate"])} {
        # If we're doing an install, check if we should clean after
        set clean 1
    }

    # Build this port with the specified target
    set result [$workername eval eval_targets $target]

    # If auto-clean mode and successful install, clean-up after install
    if {$result == 0 && $clean == 1} {
        # Make sure we are back in the port path, just in case
        set portpath [ditem_key $mport portpath]
        catch {cd $portpath}
        $workername eval eval_targets clean
    }
    
    global ::logenabled ::debuglogname
    if {[info exists ::logenabled] && $::logenabled && [info exists ::debuglogname]} {
        if {$result != 0} {
            ui_notice "Please see the log file for port $portname for details:\n    $::debuglogname"
        }
        macports::pop_log
    }

    return $result
}

# upgrade any dependencies of mport that are installed and needed for target
proc macports::_upgrade_mport_deps {mport target} {
    set options [ditem_key $mport options]
    set workername [ditem_key $mport workername]
    set deptypes [macports::_deptypes_for_target $target $workername]
    array set portinfo [mportinfo $mport]
    array set depscache {}

    set required_archs [$workername eval get_canonical_archs]
    set depends_skip_archcheck [_mportkey $mport depends_skip_archcheck]

    set test _portnameactive

    foreach deptype $deptypes {
        if {![info exists portinfo($deptype)]} {
            continue
        }
        foreach depspec $portinfo($deptype) {
            set dep_portname [$workername eval _get_dep_port $depspec]
            if {$dep_portname != "" && ![info exists depscache(port:$dep_portname)] && [$test $dep_portname]} {
                set variants {}
    
                # check that the dep has the required archs
                set active_archs [_get_registry_archs $dep_portname]
                if {$deptype != "depends_fetch" && $deptype != "depends_extract"
                    && $active_archs != "" && $active_archs != "noarch" && $required_archs != "noarch"
                    && [lsearch -exact $depends_skip_archcheck $dep_portname] == -1} {
                    set missing {}
                    foreach arch $required_archs {
                        if {[lsearch -exact $active_archs $arch] == -1} {
                            lappend missing $arch
                        }
                    }
                    if {[llength $missing] > 0} {
                        set res [mportlookup $dep_portname]
                        array unset dep_portinfo
                        array set dep_portinfo [lindex $res 1]
                        if {[info exists dep_portinfo(installs_libs)] && !$dep_portinfo(installs_libs)} {
                            set missing {}
                        }
                    }
                    if {[llength $missing] > 0} {
                        if {[info exists dep_portinfo(variants)] && [lsearch -exact $dep_portinfo(variants) universal] != -1} {
                            # dep offers a universal variant
                            if {[llength $active_archs] == 1} {
                                # not installed universal
                                set missing {}
                                foreach arch $required_archs {
                                    if {[lsearch -exact $macports::universal_archs $arch] == -1} {
                                        lappend missing $arch
                                    }
                                }
                                if {[llength $missing] > 0} {
                                    ui_error "Cannot install [_mportkey $mport subport] for the arch(s) '$required_archs' because"
                                    ui_error "its dependency $dep_portname is only installed for the arch '$active_archs'"
                                    ui_error "and the configured universal_archs '$macports::universal_archs' are not sufficient."
                                    return -code error "architecture mismatch"
                                } else {
                                    # upgrade the dep with +universal
                                    lappend variants universal +
                                    lappend options ports_upgrade_enforce-variants yes
                                    ui_debug "enforcing +universal upgrade for $dep_portname"
                                }
                            } else {
                                # already universal
                                ui_error "Cannot install [_mportkey $mport subport] for the arch(s) '$required_archs' because"
                                ui_error "its dependency $dep_portname is only installed for the archs '$active_archs'."
                                return -code error "architecture mismatch"
                            }
                        } else {
                            ui_error "Cannot install [_mportkey $mport subport] for the arch(s) '$required_archs' because"
                            ui_error "its dependency $dep_portname is only installed for the arch '$active_archs'"
                            ui_error "and does not have a universal variant."
                            return -code error "architecture mismatch"
                        }
                    }
                }
    
                set status [macports::upgrade $dep_portname "port:$dep_portname" $variants $options depscache]
                # status 2 means the port was not found in the index
                if {$status != 0 && $status != 2 && ![macports::ui_isset ports_processall]} {
                    return -code error "upgrade $dep_portname failed"
                }
            }
        }
    }
}

# get the archs with which the active version of portname is installed
proc macports::_get_registry_archs {portname} {
    set ilist [registry::active $portname]
    set i [lindex $ilist 0]
    set regref [registry::open_entry [lindex $i 0] [lindex $i 1] [lindex $i 2] [lindex $i 3] [lindex $i 5]]
    set archs [registry::property_retrieve $regref archs]
    if {$archs == 0} {
        set archs ""
    }
    return $archs
}

proc macports::getsourcepath {url} {
    global macports::portdbpath

    set source_path [split $url ://]

    if {[_source_is_snapshot $url]} {
        # daily snapshot tarball
        return [file join $portdbpath sources [join [lrange $source_path 3 end-1] /] ports]
    }

    return [file join $portdbpath sources [lindex $source_path 3] [lindex $source_path 4] [lindex $source_path 5]]
}

##
# Checks whether a supplied source URL is for a daily snapshot tarball
# (private)
#
# @param url source URL to check
# @return a list containing filename and extension or an empty list
proc _source_is_snapshot {url {filename ""} {extension ""}} {
    upvar $filename myfilename
    upvar $extension myextension

    if {[regexp {^(?:https?|ftp|rsync)://.+/(.+\.(tar\.gz|tar\.bz2|tar))$} $url -> f e]} {
        set myfilename $f
        set myextension $e

        return 1
    }

    return 0
}

proc macports::getportbuildpath {id {portname ""}} {
    global macports::portdbpath
    regsub {://} $id {.} port_path
    regsub -all {/} $port_path {_} port_path
    return [file join $portdbpath build $port_path $portname]
}

proc macports::getportlogpath {id {portname ""}} {
    global macports::portdbpath
    regsub {://} $id {.} port_path
    regsub -all {/} $port_path {_} port_path
    return [file join $portdbpath logs $port_path $portname]
}

proc macports::getportworkpath_from_buildpath {portbuildpath} {
    return [file join $portbuildpath work]
}

proc macports::getportworkpath_from_portdir {portpath {portname ""}} {
    return [macports::getportworkpath_from_buildpath [macports::getportbuildpath $portpath $portname]]
}

proc macports::getindex {source} {
    # Special case file:// sources
    if {[macports::getprotocol $source] == "file"} {
        return [file join [macports::getportdir $source] PortIndex]
    }

    return [file join [macports::getsourcepath $source] PortIndex]
}

proc mportsync {{optionslist {}}} {
    global macports::sources macports::portdbpath macports::rsync_options tcl_platform
    global macports::portverbose
    global macports::autoconf::rsync_path macports::autoconf::tar_path macports::autoconf::openssl_path
    array set options $optionslist
    if {[info exists options(no_reindex)]} {
        upvar $options(needed_portindex_var) any_needed_portindex
    }

    set numfailed 0

    ui_msg "$macports::ui_prefix Updating the ports tree"
    foreach source $sources {
        set flags [lrange $source 1 end]
        set source [lindex $source 0]
        if {[lsearch -exact $flags nosync] != -1} {
            ui_debug "Skipping $source"
            continue
        }
        set needs_portindex 0
        ui_info "Synchronizing local ports tree from $source"
        switch -regexp -- [macports::getprotocol $source] {
            {^file$} {
                set portdir [macports::getportdir $source]
                set svn_cmd ""
                catch {set svn_cmd [macports::findBinary svn]}
                set git_cmd ""
                catch {set git_cmd [macports::findBinary git]}
                if {$svn_cmd != "" && ([file exists $portdir/.svn] || ![catch {exec $svn_cmd info $portdir > /dev/null 2>@1}])} {
                    set svn_commandline "$svn_cmd update --non-interactive ${portdir}"
                    ui_debug $svn_commandline
                    if {
                        [catch {
                            if {[getuid] == 0} {
                                set euid [geteuid]
                                set egid [getegid]
                                ui_debug "changing euid/egid - current euid: $euid - current egid: $egid"
                                setegid [name_to_gid [file attributes $portdir -group]]
                                seteuid [name_to_uid [file attributes $portdir -owner]]
                            }
                            system $svn_commandline
                            if {[getuid] == 0} {
                                seteuid $euid
                                setegid $egid
                            }
                        }]
                    } {
                        ui_debug "$::errorInfo"
                        ui_error "Synchronization of the local ports tree failed doing an svn update"
                        incr numfailed
                        continue
                    }
                } elseif {$git_cmd != "" && [file exists $portdir/.git]} {
                    set git_commandline "pushd $portdir ; $git_cmd pull --rebase ; popd"
                    ui_debug $git_commandline
                    if {
                        [catch {
                            if {[getuid] == 0} {
                                set euid [geteuid]
                                set egid [getegid]
                                ui_debug "changing euid/egid - current euid: $euid - current egid: $egid"
                                setegid [name_to_gid [file attributes $portdir -group]]
                                seteuid [name_to_uid [file attributes $portdir -owner]]
                            }
                            system $git_commandline
                            if {[getuid] == 0} {
                                seteuid $euid
                                setegid $egid
                            }
                        }]
                    } {
                        ui_debug "$::errorInfo"
                        ui_error "Synchronization of the local ports tree failed doing a git pull --rebase"
                        incr numfailed
                        continue
                    }
                }
                set needs_portindex 1
            }
            {^mports$} {
                macports::index::sync $macports::portdbpath $source
            }
            {^rsync$} {
                # Where to, boss?
                set indexfile [macports::getindex $source]
                set destdir [file dirname $indexfile]
                set is_tarball [_source_is_snapshot $source]
                file mkdir $destdir

                if {$is_tarball} {
                    set exclude_option ""
                    # need to do a few things before replacing the ports tree in this case
                    set destdir [file dirname $destdir]
                } else {
                    # Keep rsync happy with a trailing slash
                    if {[string index $source end] != "/"} {
                        append source "/"
                    }
                    # don't sync PortIndex yet; we grab the platform specific one afterwards
                    set exclude_option "'--exclude=/PortIndex*'"
                }
                # Do rsync fetch
                set rsync_commandline "${macports::autoconf::rsync_path} ${rsync_options} ${exclude_option} ${source} ${destdir}"
                ui_debug $rsync_commandline
                if {[catch {system $rsync_commandline}]} {
                    ui_error "Synchronization of the local ports tree failed doing rsync"
                    incr numfailed
                    continue
                }

                if {$is_tarball} {
                    # verify signature for tarball
                    global macports::archivefetch_pubkeys
                    set rsync_commandline "${macports::autoconf::rsync_path} ${rsync_options} ${exclude_option} ${source}.rmd160 ${destdir}"
                    ui_debug $rsync_commandline
                    if {[catch {system $rsync_commandline}]} {
                        ui_error "Synchronization of the ports tree signature failed doing rsync"
                        incr numfailed
                        continue
                    }
                    set tarball "${destdir}/[file tail $source]"
                    set signature "${tarball}.rmd160"
                    set openssl [macports::findBinary openssl $macports::autoconf::openssl_path]
                    set verified 0
                    foreach pubkey ${macports::archivefetch_pubkeys} {
                        if {![catch {exec $openssl dgst -ripemd160 -verify $pubkey -signature $signature $tarball} result]} {
                            set verified 1
                            ui_debug "successful verification with key $pubkey"
                            break
                        } else {
                            ui_debug "failed verification with key $pubkey"
                            ui_debug "openssl output: $result"
                        }
                    }
                    if {!$verified} {
                        ui_error "Failed to verify signature for ports tree!"
                        incr numfailed
                        continue
                    }

                    # extract tarball and move into place
                    set tar [macports::findBinary tar $macports::autoconf::tar_path]
                    file mkdir ${destdir}/tmp
                    set tar_cmd "$tar -C ${destdir}/tmp -xf ${tarball}"
                    ui_debug $tar_cmd
                    if {[catch {system $tar_cmd}]} {
                        ui_error "Failed to extract ports tree from tarball!"
                        incr numfailed
                        continue
                    }
                    # save the local PortIndex data
                    if {[file isfile $indexfile]} {
                        file copy -force $indexfile ${destdir}/
                        file rename -force $indexfile ${destdir}/tmp/ports/
                        if {[file isfile ${indexfile}.quick]} {
                            file rename -force ${indexfile}.quick ${destdir}/tmp/ports/
                        }
                    }
                    file delete -force ${destdir}/ports
                    file rename ${destdir}/tmp/ports ${destdir}/ports
                    file delete -force ${destdir}/tmp
                }

                set needs_portindex 1
                # now sync the index if the local file is missing or older than a day
                if {![file isfile $indexfile] || [expr [clock seconds] - [file mtime $indexfile]] > 86400
                      || [info exists options(no_reindex)]} {
                    if {$is_tarball} {
                        # chop ports.tar off the end
                        set index_source [string range $source 0 end-[string length [file tail $source]]]
                    } else {
                        set index_source $source 
                    }
                    set remote_indexfile "${index_source}PortIndex_${macports::os_platform}_${macports::os_major}_${macports::os_arch}/PortIndex"
                    set rsync_commandline "${macports::autoconf::rsync_path} ${rsync_options} $remote_indexfile ${destdir}"
                    ui_debug $rsync_commandline
                    if {[catch {system $rsync_commandline}]} {
                        ui_debug "Synchronization of the PortIndex failed doing rsync"
                    } else {
                        set ok 1
                        set needs_portindex 0
                        if {$is_tarball} {
                            set ok 0
                            set needs_portindex 1
                            # verify signature for PortIndex
                            set rsync_commandline "${macports::autoconf::rsync_path} ${rsync_options} ${remote_indexfile}.rmd160 ${destdir}"
                            ui_debug $rsync_commandline
                            if {![catch {system $rsync_commandline}]} {
                                foreach pubkey ${macports::archivefetch_pubkeys} {
                                    if {![catch {exec $openssl dgst -ripemd160 -verify $pubkey -signature ${destdir}/PortIndex.rmd160 ${destdir}/PortIndex} result]} {
                                        set ok 1
                                        set needs_portindex 0
                                        ui_debug "successful verification with key $pubkey"
                                        break
                                    } else {
                                        ui_debug "failed verification with key $pubkey"
                                        ui_debug "openssl output: $result"
                                    }
                                }
                                if {$ok} {
                                    # move PortIndex into place
                                    file rename -force ${destdir}/PortIndex ${destdir}/ports/
                                }
                            }
                        }
                        if {$ok} {
                            mports_generate_quickindex $indexfile
                        }
                    }
                }
                if {[catch {system "chmod -R a+r \"$destdir\""}]} {
                    ui_warn "Setting world read permissions on parts of the ports tree failed, need root?"
                }
            }
            {^https?$|^ftp$} {
                if {[_source_is_snapshot $source filename extension]} {
                    # sync a daily port snapshot tarball
                    set indexfile [macports::getindex $source]
                    set destdir [file dirname $indexfile]
                    set tarpath [file join [file normalize [file join $destdir ..]] $filename]

                    set updated 1
                    if {[file isdirectory $destdir]} {
                        set moddate [file mtime $destdir]
                        if {[catch {set updated [curl isnewer $source $moddate]} error]} {
                            ui_warn "Cannot check if $source was updated, ($error)"
                        }
                    }

                    if {(![info exists options(ports_force)] || $options(ports_force) != "yes") && $updated <= 0} {
                        ui_info "No updates for $source"
                        continue
                    }

                    file mkdir $destdir

                    set verboseflag {}
                    if {$macports::portverbose == "yes"} {
                        set verboseflag "-v"
                    }

                    if {[catch {eval curl fetch $verboseflag {$source} {$tarpath}} error]} {
                        ui_error "Fetching $source failed ($error)"
                        incr numfailed
                        continue
                    }

                    set extflag {}
                    switch $extension {
                        {tar.gz} {
                            set extflag "-z"
                        }
                        {tar.bz2} {
                            set extflag "-j"
                        }
                    }

                    set tar [macports::findBinary tar $macports::autoconf::tar_path]
                    if { [catch { system "cd $destdir/.. && $tar ${verboseflag} ${extflag} -xf $filename" } error] } {
                        ui_error "Extracting $source failed ($error)"
                        incr numfailed
                        continue
                    }

                    if {[catch {system "chmod -R a+r \"$destdir\""}]} {
                        ui_warn "Setting world read permissions on parts of the ports tree failed, need root?"
                    }

                    set platindex "PortIndex_${macports::os_platform}_${macports::os_major}_${macports::os_arch}/PortIndex"
                    if {[file isfile ${destdir}/${platindex}] && [file isfile ${destdir}/${platindex}.quick]} {
                        file rename -force "${destdir}/${platindex}" "${destdir}/${platindex}.quick" $destdir
                    }

                    file delete $tarpath
                } else {
                    # sync just a PortIndex file
                    set indexfile [macports::getindex $source]
                    file mkdir [file dirname $indexfile]
                    curl fetch ${source}/PortIndex $indexfile
                    curl fetch ${source}/PortIndex.quick ${indexfile}.quick
                }
            }
            default {
                ui_warn "Unknown synchronization protocol for $source"
            }
        }
        
        if {$needs_portindex} {
            set any_needed_portindex 1
            if {![info exists options(no_reindex)]} {
                global macports::prefix
                set indexdir [file dirname [macports::getindex $source]]
                if {[catch {system "${macports::prefix}/bin/portindex $indexdir"}]} {
                    ui_error "updating PortIndex for $source failed"
                }
            }
        }
    }

    # refresh the quick index if necessary (batch or interactive run)
    if {[info exists macports::ui_options(ports_commandfiles)]} {
        _mports_load_quickindex
    }

    if {$numfailed > 0} {
        return -code error "Synchronization of $numfailed source(s) failed"
    }
}

proc mportsearch {pattern {case_sensitive yes} {matchstyle regexp} {field name}} {
    global macports::portdbpath macports::sources
    set matches [list]
    set easy [expr { $field == "name" }]

    set found 0
    foreach source $sources {
        set source [lindex $source 0]
        set protocol [macports::getprotocol $source]
        if {$protocol == "mports"} {
            set res [macports::index::search $macports::portdbpath $source [list name $pattern]]
            eval lappend matches $res
        } else {
            if {[catch {set fd [open [macports::getindex $source] r]} result]} {
                ui_warn "Can't open index file for source: $source"
            } else {
                try {
                    incr found 1
                    while {[gets $fd line] >= 0} {
                        array unset portinfo
                        set name [lindex $line 0]
                        set len [lindex $line 1]
                        set line [read $fd $len]

                        if {$easy} {
                            set target $name
                        } else {
                            array set portinfo $line
                            if {![info exists portinfo($field)]} continue
                            set target $portinfo($field)
                        }

                        switch $matchstyle {
                            exact {
                                set matchres [expr 0 == ( {$case_sensitive == "yes"} ? [string compare $pattern $target] : [string compare -nocase $pattern $target] )]
                            }
                            glob {
                                set matchres [expr {$case_sensitive == "yes"} ? [string match $pattern $target] : [string match -nocase $pattern $target]]
                            }
                            regexp -
                            default {
                                set matchres [expr {$case_sensitive == "yes"} ? [regexp -- $pattern $target] : [regexp -nocase -- $pattern $target]]
                            }
                        }

                        if {$matchres == 1} {
                            if {$easy} {
                                array set portinfo $line
                            }
                            switch $protocol {
                                rsync {
                                    # Rsync files are local
                                    set source_url "file://[macports::getsourcepath $source]"
                                }
                                https -
                                http -
                                ftp {
                                    if {[_source_is_snapshot $source filename extension]} {
                                        # daily snapshot tarball
                                        set source_url "file://[macports::getsourcepath $source]"
                                    } else {
                                        # default action
                                        set source_url $source
                                    }
                                }
                                default {
                                    set source_url $source
                                }
                            }
                            if {[info exists portinfo(portarchive)]} {
                                set porturl ${source_url}/$portinfo(portarchive)
                            } elseif {[info exists portinfo(portdir)]} {
                                set porturl ${source_url}/$portinfo(portdir)
                            }
                            if {[info exists porturl]} {
                                lappend line porturl $porturl
                                ui_debug "Found port in $porturl"
                            } else {
                                ui_debug "Found port info: $line"
                            }
                            lappend matches $name
                            lappend matches $line
                        }
                    }
                } catch {*} {
                    ui_warn "It looks like your PortIndex file for $source may be corrupt."
                    throw
                } finally {
                    close $fd
                }
            }
        }
    }
    if {!$found} {
        return -code error "No index(es) found! Have you synced your port definitions? Try running 'port selfupdate'."
    }

    return $matches
}

# Returns the PortInfo for a single named port. The info comes from the
# PortIndex, and name matching is case-insensitive. Unlike mportsearch, only
# the first match is returned, but the return format is otherwise identical.
# The advantage is that mportlookup is much faster than mportsearch, due to
# the use of the quick index.
proc mportlookup {name} {
    global macports::portdbpath macports::sources

    set sourceno 0
    set matches [list]
    foreach source $sources {
        set source [lindex $source 0]
        set protocol [macports::getprotocol $source]
        if {$protocol != "mports"} {
            global macports::quick_index
            if {![info exists quick_index($sourceno,[string tolower $name])]} {
                incr sourceno 1
                continue
            }
            # The quick index is keyed on the port name, and provides the
            # offset in the main PortIndex where the given port's PortInfo
            # line can be found.
            set offset $quick_index($sourceno,[string tolower $name])
            incr sourceno 1
            if {[catch {set fd [open [macports::getindex $source] r]} result]} {
                ui_warn "Can't open index file for source: $source"
            } else {
                try {
                    seek $fd $offset
                    gets $fd line
                    set name [lindex $line 0]
                    set len [lindex $line 1]
                    set line [read $fd $len]

                    array set portinfo $line

                    switch $protocol {
                        rsync {
                            set source_url "file://[macports::getsourcepath $source]"
                        }
                        https -
                        http -
                        ftp {
                            if {[_source_is_snapshot $source filename extension]} {
                                set source_url "file://[macports::getsourcepath $source]"
                             } else {
                                set source_url $source
                             }
                        }
                        default {
                            set source_url $source
                        }
                    }
                    if {[info exists portinfo(portarchive)]} {
                        set porturl ${source_url}/$portinfo(portarchive)
                    } elseif {[info exists portinfo(portdir)]} {
                        set porturl ${source_url}/$portinfo(portdir)
                    }
                    if {[info exists porturl]} {
                        lappend line porturl $porturl
                    }
                    lappend matches $name
                    lappend matches $line
                    close $fd
                    set fd -1
                } catch {*} {
                    ui_warn "It looks like your PortIndex file for $source may be corrupt."
                } finally {
                    if {$fd != -1} {
                        close $fd
                    }
                }
                if {[llength $matches] > 0} {
                    break
                }
            }
        } else {
            set res [macports::index::search $macports::portdbpath $source [list name $name]]
            if {[llength $res] > 0} {
                eval lappend matches $res
                break
            }
        }
    }

    return $matches
}

# Returns all ports in the indices. Faster than 'mportsearch .*'
proc mportlistall {args} {
    global macports::portdbpath macports::sources
    set matches [list]

    set found 0
    foreach source $sources {
        set source [lindex $source 0]
        set protocol [macports::getprotocol $source]
        if {$protocol != "mports"} {
            if {![catch {set fd [open [macports::getindex $source] r]} result]} {
                try {
                    incr found 1
                    while {[gets $fd line] >= 0} {
                        array unset portinfo
                        set name [lindex $line 0]
                        set len [lindex $line 1]
                        set line [read $fd $len]

                        array set portinfo $line

                        switch $protocol {
                            rsync {
                                set source_url "file://[macports::getsourcepath $source]"
                            }
                            https -
                            http -
                            ftp {
                                if {[_source_is_snapshot $source filename extension]} {
                                    set source_url "file://[macports::getsourcepath $source]"
                                } else {
                                    set source_url $source
                                }
                            }
                            default {
                                set source_url $source
                            }
                        }
                        if {[info exists portinfo(portdir)]} {
                            set porturl ${source_url}/$portinfo(portdir)
                        } elseif {[info exists portinfo(portarchive)]} {
                            set porturl ${source_url}/$portinfo(portarchive)
                        }
                        if {[info exists porturl]} {
                            lappend line porturl $porturl
                        }
                        lappend matches $name $line
                    }
                } catch {*} {
                    ui_warn "It looks like your PortIndex file for $source may be corrupt."
                    throw
                } finally {
                    close $fd
                }
            } else {
                ui_warn "Can't open index file for source: $source"
            }
        } else {
            set res [macports::index::search $macports::portdbpath $source [list name .*]]
            eval lappend matches $res
        }
    }
    if {!$found} {
        return -code error "No index(es) found! Have you synced your port definitions? Try running 'port selfupdate'."
    }

    return $matches
}


# Loads PortIndex.quick from each source into the quick_index, generating
# it first if necessary.
proc _mports_load_quickindex {args} {
    global macports::sources macports::quick_index

    unset -nocomplain macports::quick_index

    set sourceno 0
    foreach source $sources {
        unset -nocomplain quicklist
        # chop off any tags
        set source [lindex $source 0]
        set index [macports::getindex $source]
        if {![file exists ${index}]} {
            incr sourceno
            continue
        }
        if {![file exists ${index}.quick]} {
            ui_warn "No quick index file found, attempting to generate one for source: $source"
            if {[catch {set quicklist [mports_generate_quickindex ${index}]}]} {
                incr sourceno
                continue
            }
        }
        # only need to read the quick index file if we didn't just update it
        if {![info exists quicklist]} {
            if {[catch {set fd [open ${index}.quick r]} result]} {
                ui_warn "Can't open quick index file for source: $source"
                incr sourceno
                continue
            } else {
                set quicklist [read $fd]
                close $fd
            }
        }
        foreach entry [split $quicklist "\n"] {
            set quick_index($sourceno,[lindex $entry 0]) [lindex $entry 1]
        }
        incr sourceno 1
    }
    if {!$sourceno} {
        ui_warn "No index(es) found! Have you synced your port definitions? Try running 'port selfupdate'."
    }
}

proc mports_generate_quickindex {index} {
    if {[catch {set indexfd [open ${index} r]} result] || [catch {set quickfd [open ${index}.quick w]} result]} {
        ui_warn "Can't open index file: $index"
        return -code error
    } else {
        try {
            set offset [tell $indexfd]
            set quicklist ""
            while {[gets $indexfd line] >= 0} {
                if {[llength $line] != 2} {
                    continue
                }
                set name [lindex $line 0]
                append quicklist "[string tolower $name] ${offset}\n"

                set len [lindex $line 1]
                read $indexfd $len
                set offset [tell $indexfd]
            }
            puts -nonewline $quickfd $quicklist
        } catch {*} {
            ui_warn "It looks like your PortIndex file $index may be corrupt."
            throw
        } finally {
            close $indexfd
            close $quickfd
        }
    }
    if {[info exists quicklist]} {
        return $quicklist
    } else {
        ui_warn "Failed to generate quick index for: $index"
        return -code error
    }
}

proc mportinfo {mport} {
    set workername [ditem_key $mport workername]
    return [$workername eval array get ::PortInfo]
}

proc mportclose {mport} {
    global macports::open_mports
    set refcnt [ditem_key $mport refcnt]
    incr refcnt -1
    ditem_key $mport refcnt $refcnt
    if {$refcnt == 0} {
        dlist_delete macports::open_mports $mport
        set workername [ditem_key $mport workername]
        # the hack in _mportexec might have already deleted the worker
        if {[interp exists $workername]} {
            interp delete $workername
        }
        ditem_delete $mport
    }
}

##### Private Depspec API #####
# This API should be considered work in progress and subject to change without notice.
##### "

# _mportkey
# - returns a variable from the port's interpreter

proc _mportkey {mport key} {
    set workername [ditem_key $mport workername]
    return [$workername eval "return \$${key}"]
}

# mportdepends builds the list of mports which the given port depends on.
# This list is added to $mport.
# This list actually depends on the target.
# This method can optionally recurse through the dependencies, looking for
#   dependencies of dependencies.
# This method can optionally cut the search when ports are already installed or
#   the dependencies are satisfied.
#
# mport -> mport item
# target -> target to consider the dependency for
# recurseDeps -> if the search should be recursive
# skipSatisfied -> cut the search tree when encountering installed/satisfied
#                  dependencies ports.
# accDeps -> accumulator for recursive calls
# return 0 if everything was ok, an non zero integer otherwise.
proc mportdepends {mport {target ""} {recurseDeps 1} {skipSatisfied 1} {accDeps 0}} {

    array set portinfo [mportinfo $mport]
    if {$accDeps} {
        upvar port_seen port_seen
    } else {
        array set port_seen {}
    }

    # progress indicator
    if {![macports::ui_isset ports_debug]} {
        ui_info -nonewline "."
        flush stdout
    }
    
    if {$target == "" || $target == "install" || $target == "activate"} {
        _mporterrorifconflictsinstalled $mport
    }

    set workername [ditem_key $mport workername]
    set deptypes [macports::_deptypes_for_target $target $workername]

    set depPorts {}
    if {[llength $deptypes] > 0} {
        array set optionsarray [ditem_key $mport options]
        # avoid propagating requested flag from parent
        unset -nocomplain optionsarray(ports_requested)
        # subport will be different for deps
        unset -nocomplain optionsarray(subport)
        set options [array get optionsarray]
        set variations [ditem_key $mport variations]
        set required_archs [$workername eval get_canonical_archs]
        set depends_skip_archcheck [_mportkey $mport depends_skip_archcheck]
    }

    # Process the dependencies for each of the deptypes
    foreach deptype $deptypes {
        if {![info exists portinfo($deptype)]} {
            continue
        }
        foreach depspec $portinfo($deptype) {
            # get the portname that satisfies the depspec
            set dep_portname [$workername eval _get_dep_port $depspec]
            # skip port/archs combos we've already seen, and ones with the same port but less archs than ones we've seen (or noarch)
            set seenkey "${dep_portname},[join $required_archs ,]"
            set seen 0
            if {[info exists port_seen($seenkey)]} {
                set seen 1
            } else {
                set prev_seenkeys [array names port_seen ${dep_portname},*]
                set nrequired [llength $required_archs]
                foreach key $prev_seenkeys {
                    set key_archs [lrange [split $key ,] 1 end]
                    if {$key_archs == "noarch" || $required_archs == "noarch" || [llength $key_archs] > $nrequired} {
                        set seen 1
                        set seenkey $key
                        break
                    }
                }
            }
            if {$seen} {
                if {$port_seen($seenkey) != 0} {
                    # nonzero means the dep is not satisfied, so we have to record it
                    ditem_append_unique $mport requires $port_seen($seenkey)
                }
                continue
            }
            
            # Is that dependency satisfied or this port installed?
            # If we don't skip or if it is not, add it to the list.
            set present [_mportispresent $mport $depspec]

            if {!$skipSatisfied && $dep_portname == ""} {
                set dep_portname [lindex [split $depspec :] end]
            }

            set check_archs 0
            if {$dep_portname != "" && $deptype != "depends_fetch" && $deptype != "depends_extract" && [lsearch -exact $depends_skip_archcheck $dep_portname] == -1} {
                set check_archs 1
            }

            # need to open the portfile even if the dep is installed if it doesn't have the right archs
            set parse 0
            if {!$skipSatisfied || !$present || ($check_archs && ![macports::_active_supports_archs $dep_portname $required_archs])} {
                set parse 1
            }
            if {$parse} {
                # Find the porturl
                if {[catch {set res [mportlookup $dep_portname]} error]} {
                    global errorInfo
                    ui_msg ""
                    ui_debug "$errorInfo"
                    ui_error "Internal error: port lookup failed: $error"
                    return 1
                }

                array unset dep_portinfo
                array set dep_portinfo [lindex $res 1]
                if {![info exists dep_portinfo(porturl)]} {
                    if {![macports::ui_isset ports_debug]} {
                        ui_msg ""
                    }
                    ui_error "Dependency '$dep_portname' not found."
                    return 1
                } elseif {[info exists dep_portinfo(installs_libs)] && !$dep_portinfo(installs_libs)} {
                    set check_archs 0
                }
                set dep_options $options
                lappend dep_options subport $dep_portinfo(name)
                # Figure out the depport. Check the open_mports list first, since
                # we potentially leak mport references if we mportopen each time,
                # because mportexec only closes each open mport once.
                set depport [dlist_match_multi $macports::open_mports [list porturl $dep_portinfo(porturl) options $dep_options]]

                if {$depport == {}} {
                    # We haven't opened this one yet.
                    set depport [mportopen $dep_portinfo(porturl) $dep_options $variations]
                }
            }

            # check archs
            if {$parse && $check_archs
                && ![macports::_mport_supports_archs $depport $required_archs]} {

                set supported_archs [_mportkey $depport supported_archs]
                array unset variation_array
                array set variation_array [[ditem_key $depport workername] eval "array get variations"]
                mportclose $depport
                set arch_mismatch 1
                set has_universal 0
                if {[info exists dep_portinfo(variants)] && [lsearch -exact $dep_portinfo(variants) universal] != -1} {
                    # a universal variant is offered
                    set has_universal 1
                    if {![info exists variation_array(universal)] || $variation_array(universal) != "+"} {
                        set variation_array(universal) +
                        # try again with +universal
                        set depport [mportopen $dep_portinfo(porturl) $dep_options [array get variation_array]]
                        if {[macports::_mport_supports_archs $depport $required_archs]} {
                            set arch_mismatch 0
                        }
                    }
                }
                if {$arch_mismatch} {
                    macports::_explain_arch_mismatch [_mportkey $mport subport] $dep_portname $required_archs $supported_archs $has_universal
                    return -code error "architecture mismatch"
                }
            }

            if {$parse} {
                if {$recurseDeps} {
                    # Add to the list we need to recurse on.
                    lappend depPorts $depport
                }

                # Append the sub-port's provides to the port's requirements list.
                set depport_provides "[ditem_key $depport provides]"
                ditem_append_unique $mport requires $depport_provides
                # record actual archs we ended up getting
                set port_seen(${dep_portname},[join [macports::_mport_archs $depport] ,]) $depport_provides
            } elseif {$present && $dep_portname != ""} {
                # record actual installed archs
                set port_seen(${dep_portname},[join [macports::_active_archs $dep_portname] ,]) 0
            }
        }
    }

    # Loop on the depports.
    if {$recurseDeps} {
        foreach depport $depPorts {
            # Sub ports should be installed (all dependencies must be satisfied).
            set res [mportdepends $depport "" $recurseDeps $skipSatisfied 1]
            if {$res != 0} {
                return $res
            }
        }
    }

    return 0
}

# check if the given mport can support dependents with the given archs
proc macports::_mport_supports_archs {mport required_archs} {
    if {$required_archs == "noarch"} {
        return 1
    }
    set provided_archs [_mport_archs $mport]
    if {$provided_archs == "noarch"} {
        return 1
    }
    foreach arch $required_archs {
        if {[lsearch -exact $provided_archs $arch] == -1} {
            return 0
        }
    }
    return 1
}

# return the archs of the given mport
proc macports::_mport_archs {mport} {
    set workername [ditem_key $mport workername]
    return [$workername eval get_canonical_archs]
}

# check if the active version of a port supports the given archs
proc macports::_active_supports_archs {portname required_archs} {
    if {$required_archs == "noarch"} {
        return 1
    }
    if {[catch {registry::active $portname}]} {
        return 0
    }
    set provided_archs [_active_archs $portname]
    if {$provided_archs == "noarch" || $provided_archs == "" || $provided_archs == 0} {
        return 1
    }
    foreach arch $required_archs {
        if {[lsearch -exact $provided_archs $arch] == -1} {
            return 0
        }
    }
    return 1
}

# get the archs for a given active port
proc macports::_active_archs {portname} {
    if {[catch {set ilist [registry::active $portname]}]} {
        return ""
    }
    set i [lindex $ilist 0]
    set regref [registry::open_entry $portname [lindex $i 1] [lindex $i 2] [lindex $i 3] [lindex $i 5]]
    return [registry::property_retrieve $regref archs]
}

# print an error message explaining why a port's archs are not provided by a dependency
proc macports::_explain_arch_mismatch {port dep required_archs supported_archs has_universal} {
    global macports::universal_archs
    if {![macports::ui_isset ports_debug]} {
        ui_msg ""
    }
    ui_error "Cannot install $port for the arch(s) '$required_archs' because"
    if {$supported_archs != ""} {
        foreach arch $required_archs {
            if {[lsearch -exact $supported_archs $arch] == -1} {
                ui_error "its dependency $dep only supports the arch(s) '$supported_archs'."
                return
            }
        }
    }
    if {$has_universal} {
        foreach arch $required_archs {
            if {[lsearch -exact $universal_archs $arch] == -1} {
                ui_error "its dependency $dep does not build for the required arch(s) by default"
                ui_error "and the configured universal_archs '$universal_archs' are not sufficient."
                return
            }
        }
        ui_error "its dependency $dep cannot build for the required arch(s)."
        return
    }
    ui_error "its dependency $dep does not build for the required arch(s) by default"
    ui_error "and does not have a universal variant."
}

# check if the given mport has any dependencies of the given types
proc macports::_mport_has_deptypes {mport deptypes} {
    array set portinfo [mportinfo $mport]
    foreach type $deptypes {
        if {[info exists portinfo($type)] && $portinfo($type) != ""} {
            return 1
        }
    }
    return 0
}

# check if the given target needs dependencies installed first
proc macports::_target_needs_deps {target} {
    # XXX: need a better way than checking this hardcoded list
    switch -- $target {
        fetch -
        checksum -
        extract -
        patch -
        configure -
        build -
        test -
        destroot -
        install -
        activate -
        dmg -
        mdmg -
        pkg -
        mpkg -
        rpm -
        dpkg -
        srpm { return 1 }
        default { return 0 }
    }
}

# Determine dependency types required for target
proc macports::_deptypes_for_target {target workername} {
    switch $target {
        fetch       -
        checksum    { return "depends_fetch" }
        extract     -
        patch       { return "depends_fetch depends_extract" }
        configure   -
        build       { return "depends_fetch depends_extract depends_build depends_lib" }
        test        -
        srpm        -
        destroot    { return "depends_fetch depends_extract depends_build depends_lib depends_run" }
        dmg         -
        pkg         -
        mdmg        -
        mpkg        -
        rpm         -
        dpkg        {
            if {[global_option_isset ports_binary_only] ||
                (![global_option_isset ports_source_only] && [$workername eval _archive_available])} {
                return "depends_lib depends_run"
            } else {
                return "depends_fetch depends_extract depends_build depends_lib depends_run"
            }
        }
        install     -
        activate    -
        ""          {
            if {[global_option_isset ports_binary_only] ||
                [$workername eval registry_exists \$subport \$version \$revision \$portvariants]
                || (![global_option_isset ports_source_only] && [$workername eval _archive_available])} {
                return "depends_lib depends_run"
            } else {
                return "depends_fetch depends_extract depends_build depends_lib depends_run"
            }
        }
    }
    return ""
}

# selfupdate procedure
proc macports::selfupdate {{optionslist {}} {updatestatusvar ""}} {
    global macports::prefix macports::portdbpath macports::libpath macports::rsync_server macports::rsync_dir macports::rsync_options
    global macports::autoconf::macports_version macports::autoconf::rsync_path tcl_platform
    global macports::autoconf::openssl_path macports::autoconf::tar_path
    array set options $optionslist
    
    # variable that indicates whether we actually updated base
    if {$updatestatusvar != ""} {
        upvar $updatestatusvar updatestatus
        set updatestatus no
    }

    # are we syncing a tarball? (implies detached signature)
    set is_tarball 0
    if {[string range ${rsync_dir} end-3 end] == ".tar"} {
        set is_tarball 1
        set mp_source_path [file join $portdbpath sources ${rsync_server} [file dirname ${rsync_dir}]]
    } else {
        if {[string index $rsync_dir end] != "/"} {
            append rsync_dir "/"
        }
        set mp_source_path [file join $portdbpath sources ${rsync_server} ${rsync_dir}]
    }
    # create the path to the to be downloaded sources if it doesn't exist
    if {![file exists $mp_source_path]} {
        file mkdir $mp_source_path
    }
    ui_debug "MacPorts sources location: $mp_source_path"

    # sync the MacPorts sources
    ui_msg "$macports::ui_prefix Updating MacPorts base sources using rsync"
    if { [catch { system "$rsync_path $rsync_options rsync://${rsync_server}/${rsync_dir} $mp_source_path" } result ] } {
       return -code error "Error synchronizing MacPorts sources: $result"
    }

    if {$is_tarball} {
        # verify signature for tarball
        global macports::archivefetch_pubkeys
        if { [catch { system "$rsync_path $rsync_options rsync://${rsync_server}/${rsync_dir}.rmd160 $mp_source_path" } result ] } {
            return -code error "Error synchronizing MacPorts source signature: $result"
        }
        set openssl [findBinary openssl $macports::autoconf::openssl_path]
        set tarball "${mp_source_path}/[file tail $rsync_dir]"
        set signature "${tarball}.rmd160"
        set verified 0
        foreach pubkey ${macports::archivefetch_pubkeys} {
            if {![catch {exec $openssl dgst -ripemd160 -verify $pubkey -signature $signature $tarball} result]} {
                set verified 1
                ui_debug "successful verification with key $pubkey"
                break
            } else {
                ui_debug "failed verification with key $pubkey"
                ui_debug "openssl output: $result"
            }
        }
        if {!$verified} {
            return -code error "Failed to verify signature for MacPorts source!"
        }
        
        # extract tarball and move into place
        set tar [macports::findBinary tar $macports::autoconf::tar_path]
        file mkdir ${mp_source_path}/tmp
        set tar_cmd "$tar -C ${mp_source_path}/tmp -xf ${tarball}"
        ui_debug $tar_cmd
        if {[catch {system $tar_cmd}]} {
            return -code error "Failed to extract MacPorts sources from tarball!"
        }
        file delete -force ${mp_source_path}/base
        file rename ${mp_source_path}/tmp/base ${mp_source_path}/base
        file delete -force ${mp_source_path}/tmp
        # set the final extracted source path
        set mp_source_path ${mp_source_path}/base
    }

    # echo current MacPorts version
    ui_msg "MacPorts base version $macports::autoconf::macports_version installed,"

    if { [info exists options(ports_force)] && $options(ports_force) == "yes" } {
        set use_the_force_luke yes
        ui_debug "Forcing a rebuild and reinstallation of MacPorts"
    } else {
        set use_the_force_luke no
        ui_debug "Rebuilding and reinstalling MacPorts if needed"
    }

    # Choose what version file to use: old, floating point format or new, real version number format
    set version_file [file join $mp_source_path config macports_version]
    if {[file exists $version_file]} {
        set fd [open $version_file r]
        gets $fd macports_version_new
        close $fd
        # echo downloaded MacPorts version
        ui_msg "MacPorts base version $macports_version_new downloaded."
    } else {
        ui_warn "No version file found, please rerun selfupdate."
        set macports_version_new 0
    }

    # check if we we need to rebuild base
    set comp [vercmp $macports_version_new $macports::autoconf::macports_version]

    # syncing ports tree.
    if {![info exists options(ports_selfupdate_nosync)] || $options(ports_selfupdate_nosync) != "yes"} {
        if {$comp > 0} {
            # updated portfiles potentially need new base to parse - tell sync to try to 
            # use prefabricated PortIndex files and signal if it couldn't
            lappend optionslist no_reindex 1 needed_portindex_var needed_portindex
        }
        if {[catch {mportsync $optionslist} result]} {
            return -code error "Couldn't sync the ports tree: $result"
        }
    }

    if {$use_the_force_luke == "yes" || $comp > 0} {
        if {[info exists options(ports_dryrun)] && $options(ports_dryrun) == "yes"} {
            ui_msg "$macports::ui_prefix MacPorts base is outdated, selfupdate would install $macports_version_new (dry run)"
        } else {
            ui_msg "$macports::ui_prefix MacPorts base is outdated, installing new version $macports_version_new"

            # get installation user/group and permissions
            set owner [file attributes ${prefix} -owner]
            set group [file attributes ${prefix} -group]
            set perms [string range [file attributes ${prefix} -permissions] end-3 end]
            if {$tcl_platform(user) != "root" && ![string equal $tcl_platform(user) $owner]} {
                return -code error "User $tcl_platform(user) does not own ${prefix} - try using sudo"
            }
            ui_debug "Permissions OK"

            # where to install a link to our macports1.0 tcl package
            set mp_tclpackage_path [file join $portdbpath .tclpackage]
            if { [file exists $mp_tclpackage_path]} {
                set fd [open $mp_tclpackage_path r]
                gets $fd tclpackage
                close $fd
            } else {
                set tclpackage $libpath
            }

            set configure_args "--prefix=$prefix --with-tclpackage=$tclpackage --with-install-user=$owner --with-install-group=$group --with-directory-mode=$perms"
            # too many users have an incompatible readline in /usr/local, see ticket #10651
            if {$tcl_platform(os) != "Darwin" || $prefix == "/usr/local"
                || ([glob -nocomplain "/usr/local/lib/lib{readline,history}*"] == "" && [glob -nocomplain "/usr/local/include/readline/*.h"] == "")} {
                append configure_args " --enable-readline"
            } else {
                ui_warn "Disabling readline support due to readline in /usr/local"
            }

            if {$prefix == "/usr/local" || $prefix == "/usr"} {
                append configure_args " --with-unsupported-prefix"
            }

            # Choose a sane compiler
            set cc_arg ""
            if {$::macports::os_platform == "darwin"} {
                set cc_arg "CC=/usr/bin/cc OBJC=/usr/bin/cc "
            }

            # do the actual configure, build and installation of new base
            ui_msg "Installing new MacPorts release in $prefix as $owner:$group; permissions $perms; Tcl-Package in $tclpackage\n"
            if { [catch { system "cd $mp_source_path && ${cc_arg}./configure $configure_args && make SELFUPDATING=1 && make install SELFUPDATING=1" } result] } {
                return -code error "Error installing new MacPorts base: $result"
            }
            if {[info exists updatestatus]} {
                set updatestatus yes
            }
        }
    } elseif {$comp < 0} {
        ui_msg "$macports::ui_prefix MacPorts base is probably trunk or a release candidate"
    } else {
        ui_msg "$macports::ui_prefix MacPorts base is already the latest version"
    }

    # set the MacPorts sources to the right owner
    set sources_owner [file attributes [file join $portdbpath sources/] -owner]
    ui_debug "Setting MacPorts sources ownership to $sources_owner"
    if { [catch { exec [findBinary chown $macports::autoconf::chown_path] -R $sources_owner [file join $portdbpath sources/] } result] } {
        return -code error "Couldn't change permissions of the MacPorts sources at $mp_source_path to $sources_owner: $result"
    }

    if {![info exists options(ports_selfupdate_nosync)] || $options(ports_selfupdate_nosync) != "yes"} {
        if {[info exists needed_portindex]} {
            ui_msg "Not all sources could be fully synced using the old version of MacPorts."
            ui_msg "Please run selfupdate again now that MacPorts base has been updated."
        } else {
            ui_msg "\nThe ports tree has been updated. To upgrade your installed ports, you should run"
            ui_msg "  port upgrade outdated"
        }
    }

    return 0
}

# upgrade API wrapper procedure
# return codes:
#   0 = success
#   1 = general failure
#   2 = port name not found in index
#   3 = port not installed
proc macports::upgrade {portname dspec variationslist optionslist {depscachename ""}} {
    # only installed ports can be upgraded
    if {![registry::entry_exists_for_name $portname]} {
        ui_error "$portname is not installed"
        return 3
    }
    if {![string match "" $depscachename]} {
        upvar $depscachename depscache
    } else {
        array set depscache {}
    }
    # stop upgrade from being called via mportexec as well
    set orig_nodeps yes
    if {![info exists macports::global_options(ports_nodeps)]} {
        set macports::global_options(ports_nodeps) yes
        set orig_nodeps no
    }
    
    # run the actual upgrade
    set status [macports::_upgrade $portname $dspec $variationslist $optionslist depscache]
    
    if {!$orig_nodeps} {
        unset -nocomplain macports::global_options(ports_nodeps)
    }

    return $status
}

# main internal upgrade procedure
proc macports::_upgrade {portname dspec variationslist optionslist {depscachename ""}} {
    global macports::global_variations
    array set options $optionslist

    if {![string match "" $depscachename]} {
        upvar $depscachename depscache
    }

    # Is this a dry run?
    set is_dryrun no
    if {[info exists options(ports_dryrun)] && $options(ports_dryrun) eq "yes"} {
        set is_dryrun yes
    }

    # Is this a rev-upgrade-called run?
    set is_revupgrade no
    if {[info exists options(ports_revupgrade)] && $options(ports_revupgrade)} {
        set is_revupgrade yes
    }
    set is_revupgrade_second_run no
    if {[info exists options(ports_revupgrade_second_run)] && $options(ports_revupgrade_second_run)} {
        set is_revupgrade_second_run yes
    }

    # check if the port is in tree
    if {[catch {mportlookup $portname} result]} {
        global errorInfo
        ui_debug "$errorInfo"
        ui_error "port lookup failed: $result"
        return 1
    }
    # argh! port doesnt exist!
    if {$result == ""} {
        ui_warn "No port $portname found in the index."
        return 2
    }
    # fill array with information
    array set portinfo [lindex $result 1]
    # set portname again since the one we were passed may not have had the correct case
    set portname $portinfo(name)
    set options(subport) $portname

    set ilist {}
    if { [catch {set ilist [registry::installed $portname ""]} result] } {
        if {$result == "Registry error: $portname not registered as installed." } {
            ui_debug "$portname is *not* installed by MacPorts"

            # We need to pass _mportispresent a reference to the mport that is
            # actually declaring the dependency on the one we're checking for.
            # We got here via _upgrade_dependencies, so we grab it from 2 levels up.
            upvar 2 workername parentworker
            if {![_mportispresent $parentworker $dspec ] } {
                # open porthandle
                set porturl $portinfo(porturl)
                if {![info exists porturl]} {
                    set porturl file://./
                }
                # Grab the variations from the parent
                upvar 2 variations variations

                if {[catch {set workername [mportopen $porturl [array get options] [array get variations]]} result]} {
                    global errorInfo
                    ui_debug "$errorInfo"
                    ui_error "Unable to open port: $result"
                    return 1
                }
                # While we're at it, update the portinfo
                array unset portinfo
                array set portinfo [mportinfo $workername]
                
                # upgrade its dependencies first
                set status [_upgrade_dependencies portinfo depscache variationslist options]
                if {$status != 0 && $status != 2 && ![ui_isset ports_processall]} {
                    catch {mportclose $workername}
                    return $status
                }
                # now install it
                if {[catch {set result [mportexec $workername activate]} result]} {
                    global errorInfo
                    ui_debug "$errorInfo"
                    ui_error "Unable to exec port: $result"
                    catch {mportclose $workername}
                    return 1
                }
                if {$result > 0} {
                    ui_error "Problem while installing $portname"
                    catch {mportclose $workername}
                    return $result
                }
                # we just installed it, so mark it done in the cache
                set depscache(port:${portname}) 1
                mportclose $workername
            } else {
                # dependency is satisfied by something other than the named port
                ui_debug "$portname not installed, soft dependency satisfied"
                # mark this depspec as satisfied in the cache
                set depscache($dspec) 1
            }
            # the rest of the proc doesn't matter for a port that is freshly
            # installed or not installed
            return 0
        } else {
            ui_error "Checking installed version failed: $result"
            return 1
        }
    } else {
        # we'll now take care of upgrading it, so we can add it to the cache
        set depscache(port:${portname}) 1
    }
    
    # set version_in_tree and revision_in_tree
    if {![info exists portinfo(version)]} {
        ui_error "Invalid port entry for $portname, missing version"
        return 1
    }
    set version_in_tree "$portinfo(version)"
    set revision_in_tree "$portinfo(revision)"
    set epoch_in_tree "$portinfo(epoch)"

    # find latest version installed and active version (if any)
    set anyactive no
    set version_installed {}
    foreach i $ilist {
        set variant [lindex $i 3]
        set version [lindex $i 1]
        set revision [lindex $i 2]
        set epoch [lindex $i 5]
        if { $version_installed == {} || ($epoch > $epoch_installed && $version != $version_installed) ||
                ($epoch >= $epoch_installed && [vercmp $version $version_installed] > 0)
                || ($epoch >= $epoch_installed
                    && [vercmp $version $version_installed] == 0
                    && $revision > $revision_installed)} {
            set version_installed $version
            set revision_installed $revision
            set variant_installed $variant
            set epoch_installed $epoch
        }

        set isactive [lindex $i 4]
        if {$isactive == 1} {
            set anyactive yes
            set version_active $version
            set revision_active $revision
            set variant_active $variant
            set epoch_active $epoch
        }
    }

    # output version numbers
    ui_debug "epoch: in tree: $epoch_in_tree installed: $epoch_installed"
    ui_debug "$portname ${version_in_tree}_${revision_in_tree} exists in the ports tree"
    ui_debug "$portname ${version_installed}_${revision_installed} $variant_installed is the latest installed"
    if {$anyactive} {
        ui_debug "$portname ${version_active}_${revision_active} $variant_active is active"
        # save existing variant for later use
        set oldvariant $variant_active
        set regref [registry::open_entry $portname $version_active $revision_active $variant_active $epoch_active]
    } else {
        ui_debug "no version of $portname is active"
        set oldvariant $variant_installed
        set regref [registry::open_entry $portname $version_installed $revision_installed $variant_installed $epoch_installed]
    }
    set oldnegatedvariant [registry::property_retrieve $regref negated_variants]
    if {$oldnegatedvariant == 0} {
        set oldnegatedvariant {}
    }
    set requestedflag [registry::property_retrieve $regref requested]
    set os_platform_installed [registry::property_retrieve $regref os_platform]
    set os_major_installed [registry::property_retrieve $regref os_major]

    # Before we do
    # dependencies, we need to figure out the final variants,
    # open the port, and update the portinfo.
    set porturl $portinfo(porturl)
    if {![info exists porturl]} {
        set porturl file://./
    }

    # Note $variationslist is left alone and so retains the original
    # requested variations, which should be passed to recursive calls to
    # upgrade; while variations gets existing variants and global variations
    # merged in later on, so it applies only to this port's upgrade
    array set variations $variationslist
    
    set globalvarlist [array get macports::global_variations]

    set minusvariant [lrange [split $oldnegatedvariant -] 1 end]
    set plusvariant [lrange [split $oldvariant +] 1 end]
    ui_debug "Merging existing variants '${oldvariant}${oldnegatedvariant}' into variants"
    set oldvariantlist [list]
    foreach v $plusvariant {
        lappend oldvariantlist $v "+"
    }
    foreach v $minusvariant {
        lappend oldvariantlist $v "-"
    }

    # merge in the old variants
    foreach {variation value} $oldvariantlist {
        if { ![info exists variations($variation)]} {
            set variations($variation) $value
        }
    }

    # Now merge in the global (i.e. variants.conf) variations.
    # We wait until now so that existing variants for this port
    # override global variations
    foreach { variation value } $globalvarlist {
        if { ![info exists variations($variation)] } {
            set variations($variation) $value
        }
    }

    ui_debug "new fully merged portvariants: [array get variations]"
    
    # at this point we need to check if a different port will be replacing this one
    if {[info exists portinfo(replaced_by)] && ![info exists options(ports_upgrade_no-replace)]} {
        ui_msg "$macports::ui_prefix $portname is replaced by $portinfo(replaced_by)"
        if {[catch {mportlookup $portinfo(replaced_by)} result]} {
            global errorInfo
            ui_debug "$errorInfo"
            ui_error "port lookup failed: $result"
            return 1
        }
        if {$result == ""} {
            ui_error "No port $portinfo(replaced_by) found."
            return 1
        }
        array unset portinfo
        array set portinfo [lindex $result 1]
        set newname $portinfo(name)

        set porturl $portinfo(porturl)
        if {![info exists porturl]} {
            set porturl file://./
        }
        set depscache(port:${newname}) 1
    } else {
        set newname $portname
    }

    array set interp_options [array get options]
    set interp_options(ports_requested) $requestedflag
    set interp_options(subport) $newname

    if {[catch {set workername [mportopen $porturl [array get interp_options] [array get variations]]} result]} {
        global errorInfo
        ui_debug "$errorInfo"
        ui_error "Unable to open port: $result"
        return 1
    }
    array unset interp_options

    array unset portinfo
    array set portinfo [mportinfo $workername]
    set version_in_tree "$portinfo(version)"
    set revision_in_tree "$portinfo(revision)"
    set epoch_in_tree "$portinfo(epoch)"

    set build_override 0
    set will_install yes
    # check installed version against version in ports
    if { ( [vercmp $version_installed $version_in_tree] > 0
            || ([vercmp $version_installed $version_in_tree] == 0
                && [vercmp $revision_installed $revision_in_tree] >= 0 ))
        && ![info exists options(ports_upgrade_force)] } {
        if {$portname != $newname} { 
            ui_debug "ignoring versions, installing replacement port"
        } elseif { $epoch_installed < $epoch_in_tree } {
            set build_override 1
            ui_debug "epoch override ... upgrading!"
        } elseif {[info exists options(ports_upgrade_enforce-variants)] && $options(ports_upgrade_enforce-variants) eq "yes"
                  && [info exists portinfo(canonical_active_variants)] && $portinfo(canonical_active_variants) != $oldvariant} {
            ui_debug "variant override ... upgrading!"
        } elseif {$os_platform_installed != "" && $os_major_installed != "" && $os_platform_installed != 0
                  && ([_mportkey $workername "{os.platform}"] != $os_platform_installed
                  || [_mportkey $workername "{os.major}"] != $os_major_installed)} {
            ui_debug "platform mismatch ... upgrading!"
            set build_override 1
        } elseif {$is_revupgrade_second_run} {
            ui_debug "rev-upgrade override ... upgrading (from source)!"
            set build_override 1
        } elseif {$is_revupgrade} {
            ui_debug "rev-upgrade override ... upgrading!"
            # in the first run of rev-upgrade, only activate possibly already existing files and check for missing dependencies
            set will_install yes
        } else {
            if {[info exists portinfo(canonical_active_variants)] && $portinfo(canonical_active_variants) != $oldvariant} {
                if {[llength $variationslist] > 0} {
                    ui_warn "Skipping upgrade since $portname ${version_installed}_${revision_installed} >= $portname ${version_in_tree}_${revision_in_tree}, even though installed variants \"$oldvariant\" do not match \"$portinfo(canonical_active_variants)\". Use 'upgrade --enforce-variants' to switch to the requested variants."
                } else {
                    ui_debug "Skipping upgrade since $portname ${version_installed}_${revision_installed} >= $portname ${version_in_tree}_${revision_in_tree}, even though installed variants \"$oldvariant\" do not match \"$portinfo(canonical_active_variants)\"."
                }
            } else {
                ui_debug "No need to upgrade! $portname ${version_installed}_${revision_installed} >= $portname ${version_in_tree}_${revision_in_tree}"
            }
            set will_install no
        }
    }

    set will_build no
    set already_installed [registry::entry_exists $newname $version_in_tree $revision_in_tree $portinfo(canonical_active_variants)]
    # avoid building again unnecessarily
    if {$will_install &&
        ([info exists options(ports_upgrade_force)]
            || $build_override == 1
            || !$already_installed)} {
        set will_build yes
    }

    # first upgrade dependencies
    if {![info exists options(ports_nodeps)] && !$is_revupgrade} {
        # the last arg is because we might have to build from source if a rebuild is being forced
        set status [_upgrade_dependencies portinfo depscache variationslist options [expr $will_build && $already_installed]]
        if {$status != 0 && $status != 2 && ![ui_isset ports_processall]} {
            catch {mportclose $workername}
            return $status
        }
    } else {
        ui_debug "Not following dependencies"
    }

    if {!$will_install} {
        # nothing to do for this port, so just check if we have to do dependents
        if {[info exists options(ports_do_dependents)]} {
            # We do dependents ..
            set options(ports_nodeps) 1

            registry::open_dep_map
            if {$anyactive} {
                set deplist [registry::list_dependents $portname $version_active $revision_active $variant_active]
            } else {
                set deplist [registry::list_dependents $portname $version_installed $revision_installed $variant_installed]
            }

            if { [llength deplist] > 0 } {
                foreach dep $deplist {
                    set mpname [lindex $dep 2]
                    if {![llength [array get depscache port:${mpname}]]} {
                        set status [macports::_upgrade $mpname port:${mpname} $variationslist [array get options] depscache]
                        if {$status != 0 && $status != 2 && ![ui_isset ports_processall]} {
                            catch {mportclose $workername}
                            return $status
                        }
                    }
                }
            }
        }
        mportclose $workername
        return 0
    }

    if {$will_build} {
        # install version_in_tree (but don't activate yet)
        if {[catch {set result [mportexec $workername install]} result] || $result != 0} {
            if {[info exists ::errorInfo]} {
                ui_debug "$::errorInfo"
            }
            ui_error "Unable to upgrade port: $result"
            catch {mportclose $workername}
            return 1
        }
    }

    # are we installing an existing version due to force or epoch override?
    if {$already_installed
        && ([info exists options(ports_upgrade_force)] || $build_override == 1)} {
         ui_debug "Uninstalling $newname ${version_in_tree}_${revision_in_tree}$portinfo(canonical_active_variants)"
        # we have to force the uninstall in case of dependents
        set force_cur [info exists options(ports_force)]
        set options(ports_force) yes
        set existing_epoch [lindex [lindex [registry::installed $newname ${version_in_tree}_${revision_in_tree}$portinfo(canonical_active_variants)] 0] 5]
        set newregref [registry::open_entry $newname $version_in_tree $revision_in_tree $portinfo(canonical_active_variants) $existing_epoch]
        if {$is_dryrun eq "yes"} {
            ui_msg "Skipping uninstall $newname @${version_in_tree}_${revision_in_tree}$portinfo(canonical_active_variants) (dry run)"
        } elseif {![registry::run_target $newregref uninstall [array get options]]
                  && [catch {registry_uninstall::uninstall $newname $version_in_tree $revision_in_tree $portinfo(canonical_active_variants) [array get options]} result]} {
            global errorInfo
            ui_debug "$errorInfo"
            ui_error "Uninstall $newname ${version_in_tree}_${revision_in_tree}$portinfo(canonical_active_variants) failed: $result"
            catch {mportclose $workername}
            return 1
        }
        if {!$force_cur} {
            unset options(ports_force)
        }
        if {$anyactive && $version_in_tree == $version_active && $revision_in_tree == $revision_active
            && $portinfo(canonical_active_variants) == $variant_active && $portname == $newname} {
            set anyactive no
        }
    }
    if {$anyactive && $portname != $newname} {
        # replaced_by in effect, deactivate the old port
        # we have to force the deactivate in case of dependents
        set force_cur [info exists options(ports_force)]
        set options(ports_force) yes
        if {$is_dryrun eq "yes"} {
            ui_msg "Skipping deactivate $portname @${version_active}_${revision_active}${variant_active} (dry run)"
        } elseif {![catch {registry::active $portname}] &&
                  ![registry::run_target $regref deactivate [array get options]]
                  && [catch {portimage::deactivate $portname $version_active $revision_active $variant_active [array get options]} result]} {
            global errorInfo
            ui_debug "$errorInfo"
            ui_error "Deactivating $portname @${version_active}_${revision_active}${variant_active} failed: $result"
            catch {mportclose $workername}
            return 1
        }
        if {!$force_cur} {
            unset options(ports_force)
        }
        set anyactive no
    }
    if {[info exists options(port_uninstall_old)] && $portname == $newname} {
        # uninstalling now could fail due to dependents when not forced,
        # because the new version is not installed
        set uninstall_later yes
    }

    if {$is_dryrun eq "yes"} {
        if {$anyactive} {
            ui_msg "Skipping deactivate $portname @${version_active}_${revision_active}${variant_active} (dry run)"
        }
        ui_msg "Skipping activate $newname @${version_in_tree}_${revision_in_tree}$portinfo(canonical_active_variants) (dry run)"
    } elseif {[catch {set result [mportexec $workername activate]} result]} {
        global errorInfo
        ui_debug "$errorInfo"
        ui_error "Couldn't activate $newname ${version_in_tree}_${revision_in_tree}$portinfo(canonical_active_variants): $result"
        catch {mportclose $workername}
        return 1
    }

    # Check if we have to do dependents
    if {[info exists options(ports_do_dependents)]} {
        # We do dependents ..
        set options(ports_nodeps) 1

        registry::open_dep_map
        if {$portname != $newname} {
            set deplist [registry::list_dependents $newname $version_in_tree $revision_in_tree $portinfo(canonical_active_variants)]
        } else {
            set deplist [list]
        }
        if {$anyactive} {
            set deplist [concat $deplist [registry::list_dependents $portname $version_active $revision_active $variant_active]]
        } else {
            set deplist [concat $deplist [registry::list_dependents $portname $version_installed $revision_installed $variant_installed]]
        }

        if { [llength deplist] > 0 } {
            foreach dep $deplist {
                set mpname [lindex $dep 2]
                if {![llength [array get depscache port:${mpname}]]} {
                    set status [macports::_upgrade $mpname port:${mpname} $variationslist [array get options] depscache]
                    if {$status != 0 && $status != 2 && ![ui_isset ports_processall]} {
                        catch {mportclose $workername}
                        return $status
                    }
                }
            }
        }
    }

    if {[info exists uninstall_later] && $uninstall_later == yes} {
        foreach i $ilist {
            set version [lindex $i 1]
            set revision [lindex $i 2]
            set variant [lindex $i 3]
            if {$version == $version_in_tree && $revision == $revision_in_tree && $variant == $portinfo(canonical_active_variants) && $portname == $newname} {
                continue
            }
            set epoch [lindex $i 5]
            ui_debug "Uninstalling $portname ${version}_${revision}${variant}"
            set regref [registry::open_entry $portname $version $revision $variant $epoch]
            if {$is_dryrun eq "yes"} {
                ui_msg "Skipping uninstall $portname @${version}_${revision}${variant} (dry run)"
            } elseif {![registry::run_target $regref uninstall $optionslist]
                      && [catch {registry_uninstall::uninstall $portname $version $revision $variant $optionslist} result]} {
                global errorInfo
                ui_debug "$errorInfo"
                # replaced_by can mean that we try to uninstall all versions of the old port, so handle errors due to dependents
                if {$result != "Please uninstall the ports that depend on $portname first." && ![ui_isset ports_processall]} {
                    ui_error "Uninstall $portname @${version}_${revision}${variant} failed: $result"
                    catch {mportclose $workername}
                    return 1
                }
            }
        }
    }

    # close the port handle
    mportclose $workername
    return 0
}

# upgrade_dependencies: helper proc for upgrade
# Calls upgrade on each dependency listed in the PortInfo.
# Uses upvar to access the variables.
proc macports::_upgrade_dependencies {portinfoname depscachename variationslistname optionsname {build_needed no}} {
    upvar $portinfoname portinfo $depscachename depscache \
          $variationslistname variationslist \
          $optionsname options
    upvar workername parentworker

    # If we're following dependents, we only want to follow this port's
    # dependents, not those of all its dependencies. Otherwise, we would
    # end up processing this port's dependents n+1 times (recursively!),
    # where n is the number of dependencies this port has, since this port
    # is of course a dependent of each of its dependencies. Plus the
    # dependencies could have any number of unrelated dependents.

    # So we save whether we're following dependents, unset the option
    # while doing the dependencies, and restore it afterwards.
    set saved_do_dependents [info exists options(ports_do_dependents)]
    unset -nocomplain options(ports_do_dependents)

    set parent_interp [ditem_key $parentworker workername]
    # each required dep type is upgraded
    if {$build_needed && ![global_option_isset ports_binary_only]} {
        set dtypes [_deptypes_for_target destroot $parent_interp]
    } else {
        set dtypes [_deptypes_for_target install $parent_interp]
    }

    set status 0
    foreach dtype $dtypes {
        if {[info exists portinfo($dtype)]} {
            foreach i $portinfo($dtype) {
                set d [$parent_interp eval _get_dep_port $i]
                if {![llength [array get depscache port:${d}]] && ![llength [array get depscache $i]]} {
                    if {$d != ""} {
                        set dspec port:$d
                    } else {
                        set dspec $i
                        set d [lindex [split $i :] end]
                    }
                    set status [macports::_upgrade $d $dspec $variationslist [array get options] depscache]
                    if {$status != 0 && $status != 2 && ![ui_isset ports_processall]} break
                }
            }
        }
        if {$status != 0 && $status != 2 && ![ui_isset ports_processall]} break
    }
    # restore dependent-following to its former value
    if {$saved_do_dependents} {
        set options(ports_do_dependents) yes
    }
    return $status
}

# mportselect
#   * command: The only valid commands are list, set and show
#   * group: This argument should correspond to a directory under
#            $macports::prefix/etc/select.
#   * version: This argument is only used by the 'set' command.
# On error mportselect returns with the code 'error'.
proc mportselect {command group {version ""}} {
    ui_debug "mportselect \[$command] \[$group] \[$version]"

    set conf_path "$macports::prefix/etc/select/$group"
    if {![file isdirectory $conf_path]} {
        return -code error "The specified group '$group' does not exist."
    }

    switch -- $command {
        list {
            if {[catch {set versions [glob -directory $conf_path *]} result]} {
                global errorInfo
                ui_debug "$result: $errorInfo"
                return -code error [concat "No configurations associated " \
                                           "with '$group' were found."]
            }

            # Return the sorted list of versions (excluding base and current).
            set lversions {}
            foreach v $versions {
                # Only the file name corresponds to the version name.
                set v [file tail $v]
                if {$v eq "base" || $v eq "current"} {
                    continue
                }
                lappend lversions [file tail $v]
            }
            return [lsort $lversions]
        }
        set {
            # Use $conf_path/$version to read in sources.
            if {$version == "" || $version == "base" || $version == "current"
                    || [catch {set src_file [open "$conf_path/$version"]} result]} {
                global errorInfo
                ui_debug "$result: $errorInfo"
                return -code error "The specified version '$version' is not valid."
            }
            set srcs [split [read -nonewline $src_file] "\n"]
            close $src_file

            # Use $conf_path/base to read in targets.
            if {[catch {set tgt_file [open "$conf_path/base"]} result]} {
                global errorInfo
                ui_debug "$result: $errorInfo"
                return -code error [concat "The configuration file " \
                                           "'$conf_path/base' could not be " \
                                           "opened."]
            }
            set tgts [split [read -nonewline $tgt_file] "\n"]
            close $tgt_file

            # Iterate through the configuration files executing the specified
            # actions.
            set i 0
            foreach tgt $tgts {
                set src [lindex $srcs $i]

                switch -glob -- $src {
                    - {
                        # The source is unavailable for this file.
                        set tgt [file join $macports::prefix $tgt]
                        file delete $tgt
                        ui_debug "rm -f $tgt"
                    }
                    /* {
                        # The source is an absolute path.
                        set tgt [file join $macports::prefix $tgt]
                        file delete $tgt
                        file link -symbolic $tgt $src
                        ui_debug "ln -sf $src $tgt"
                    }
                    default {
                        # The source is a relative path.
                        set src [file join $macports::prefix $src]
                        set tgt [file join $macports::prefix $tgt]
                        file delete $tgt
                        file link -symbolic $tgt $src
                        ui_debug "ln -sf $src $tgt"
                    }
                }
                set i [expr $i+1]
            }

            # Update the selected version.
            set selected_version "$conf_path/current"
            if {[file exists $selected_version]} {
                file delete $selected_version
            }
            symlink $version $selected_version
            return
        }
        show {
            set selected_version "$conf_path/current"

            if {![file exists $selected_version]} {
                return "none"
            } else {
                return [file readlink $selected_version]
            }
        }
    }
    return
}

# Return a good temporary directory to use; /tmp if TMPDIR is not set
# in the environment
proc macports::gettmpdir {args} {
    global env

    if {[info exists env(TMPDIR)]} {
        return $env(TMPDIR)
    } else {
        return "/tmp"
    }
}

# check if the system we're on can run code of the given architecture
proc macports::arch_runnable {arch} {
    global macports::os_major macports::os_arch macports::os_platform
    if {${macports::os_platform} == "darwin"} {
        if {${macports::os_major} >= 11 && [string first "ppc" $arch] == 0} {
            return no
        } elseif {${macports::os_arch} == "i386" && $arch == "ppc64"} {
            return no
        } elseif {${macports::os_major} <= 8 && $arch == "x86_64"} {
            return no
        }
    }
    return yes
}

proc macports::revupgrade {opts} {
    set run_loop 1
    array set broken_port_counts {}
    while {$run_loop == 1} {
        set run_loop [revupgrade_scanandrebuild broken_port_counts $opts]
    }
    return 0
}

# returns 1 if ports were rebuilt and revupgrade_scanandrebuild should be called again
proc macports::revupgrade_scanandrebuild {broken_port_counts_name opts} {
    upvar $broken_port_counts_name broken_port_counts
    array set options $opts

    set files [registry::file search active 1 binary -null]
    set files_count [llength $files]
    set fancy_output [expr ![macports::ui_isset ports_debug] && [isatty stdout]]
    if {$files_count > 0} {
        registry::write {
            try {
                ui_msg -nonewline "$macports::ui_prefix Updating database of binaries"
                set i 1
                foreach f $files {
                    if {$fancy_output} {
                        if {$files_count < 10000 || $i % 10 == 1 || $i == $files_count} {
                            ui_msg -nonewline "\r$macports::ui_prefix Updating database of binaries: [expr ($i * 1000 / $files_count) / 10.0]%"
                            flush stdout
                        }
                    }
                    set fpath [$f actual_path]
                    ui_debug "Updating binary flag for file $i of $files_count: $fpath"
                    incr i

                    if {0 != [catch {$f binary [fileIsBinary $fpath]} fileIsBinaryError]} {
                        # handle errors (e.g. file not found, permission denied) gracefully
                        if {$fancy_output} {
                            ui_msg ""
                        }
                        ui_warn "Error determining file type of `$fpath': $fileIsBinaryError"
                        ui_warn "A file belonging to the `[[registry::entry owner $fpath] name]' port is missing or unreadable. Consider reinstalling it."
                    }
                }
            } catch {*} {
                ui_error "Updating database of binaries failed"
                throw
            }
        }
        ui_msg ""
    }

    set broken_files {};
    set binaries [registry::file search active 1 binary 1]
    set binary_count [llength $binaries]
    if {$binary_count > 0} {
        ui_msg -nonewline "$macports::ui_prefix Scanning binaries for linking errors"
        set handle [machista::create_handle]
        if {$handle == "NULL"} {
            error "Error creating libmachista handle"
        }
        array unset files_warned_about
        array set files_warned_about [list]

        set i 1
        foreach b $binaries {
            if {$fancy_output} {
                if {$binary_count < 10000 || $i % 10 == 1 || $i == $binary_count} {
                    ui_msg -nonewline "\r$macports::ui_prefix Scanning binaries for linking errors: [expr ($i * 1000 / $binary_count) / 10.0]%"
                    flush stdout
                }
            }
            set bpath [$b actual_path]
            #ui_debug "$i/$binary_count: $bpath"
            incr i

            set resultlist [machista::parse_file $handle $bpath]
            set returncode [lindex $resultlist 0]
            set result     [lindex $resultlist 1]

            if {$returncode != $machista::SUCCESS} {
                if {$returncode == $machista::EMAGIC} {
                    # not a Mach-O file
                    # ignore silently, these are only static libs anyway
                    #ui_debug "Error parsing file ${bpath}: [machista::strerror $returncode]"
                } else {
                    if {$fancy_output} {
                        ui_msg ""
                    }
                    ui_warn "Error parsing file ${bpath}: [machista::strerror $returncode]"
                }
                continue;
            }

            set architecture [$result cget -mt_archs]
            while {$architecture != "NULL"} {
                if {[info exists options(ports_rev-upgrade_id-loadcmd-check)] && $options(ports_rev-upgrade_id-loadcmd-check) == "yes"} {
                    if {[$architecture cget -mat_install_name] != "NULL" && [$architecture cget -mat_install_name] != ""} {
                        # check if this lib's install name actually refers to this file itself
                        # if this is not the case software linking against this library might have erroneous load commands
                        if {0 == [catch {set idloadcmdpath [revupgrade_handle_special_paths $bpath [$architecture cget -mat_install_name]]}]} {
                            if {[string index $idloadcmdpath 0] != "/"} {
                                set port [registry::entry owner $bpath]
                                if {$port != ""} {
                                    set portname [$port name]
                                } else {
                                    set portname "<unknown-port>"
                                }
                                if {$fancy_output} {
                                    ui_msg ""
                                }
                                ui_warn "ID load command in ${bpath}, arch [machista::get_arch_name [$architecture cget -mat_arch]] (belonging to port $portname) contains relative path"
                            } elseif {![file exists $idloadcmdpath]} {
                                set port [registry::entry owner $bpath]
                                if {$port != ""} {
                                    set portname [$port name]
                                } else {
                                    set portname "<unknown-port>"
                                }
                                if {$fancy_output} {
                                    ui_msg ""
                                }
                                ui_warn "ID load command in ${bpath}, arch [machista::get_arch_name [$architecture cget -mat_arch]] refers to non-existant file $idloadcmdpath"
                                ui_warn "This is probably a bug in the $portname port and might cause problems in libraries linking against this file"
                            } else {
    
                                set hash_this [sha256 file $bpath]
                                set hash_idloadcmd [sha256 file $idloadcmdpath]
    
                                if {$hash_this != $hash_idloadcmd} {
                                    set port [registry::entry owner $bpath]
                                    if {$port != ""} {
                                        set portname [$port name]
                                    } else {
                                        set portname "<unknown-port>"
                                    }
                                    if {$fancy_output} {
                                        ui_msg ""
                                    }
                                    ui_warn "ID load command in ${bpath}, arch [machista::get_arch_name [$architecture cget -mat_arch]] refers to file $idloadcmdpath, which is a different file"
                                    ui_warn "This is probably a bug in the $portname port and might cause problems in libraries linking against this file"
                                }
                            }
                        }
                    }
                }

                set archname [machista::get_arch_name [$architecture cget -mat_arch]]
                if {![arch_runnable $archname]} {
                    ui_debug "skipping $archname in $bpath since this system can't run it anyway"
                    set architecture [$architecture cget -next]
                    continue
                }

                set loadcommand [$architecture cget -mat_loadcmds]

                while {$loadcommand != "NULL"} {
                    if {0 != [catch {set filepath [revupgrade_handle_special_paths $bpath [$loadcommand cget -mlt_install_name]]}]} {
                        set loadcommand [$loadcommand cget -next]
                        continue;
                    }

                    set libresultlist [machista::parse_file $handle $filepath]
                    set libreturncode [lindex $libresultlist 0]
                    set libresult     [lindex $libresultlist 1]

                    if {$libreturncode != $machista::SUCCESS} {
                        if {![info exists files_warned_about($filepath)]} {
                            if {[macports::ui_isset ports_verbose]} {
                                ui_msg ""
                            }
                            ui_info "Could not open $filepath: [machista::strerror $libreturncode] (referenced from $bpath)"
                            set files_warned_about($filepath) yes
                        }
                        if {$libreturncode == $machista::EFILE} {
                            ui_debug "Marking $bpath as broken"
                            lappend broken_files $bpath
                        }
                        set loadcommand [$loadcommand cget -next]
                        continue;
                    }

                    set libarchitecture [$libresult cget -mt_archs]
                    set libarch_found false;
                    while {$libarchitecture != "NULL"} {
                        if {[$architecture cget -mat_arch] != [$libarchitecture cget -mat_arch]} {
                            set libarchitecture [$libarchitecture cget -next]
                            continue;
                        }

                        if {[$loadcommand cget -mlt_version] != [$libarchitecture cget -mat_version] && [$loadcommand cget -mlt_comp_version] > [$libarchitecture cget -mat_comp_version]} {
                            if {[macports::ui_isset ports_verbose]} {
                                ui_msg ""
                            }
                            ui_info "Incompatible library version: $bpath requires version [machista::format_dylib_version [$loadcommand cget -mlt_comp_version]] or later, but $filepath provides version [machista::format_dylib_version [$libarchitecture cget -mat_comp_version]]"
                            ui_debug "Marking $bpath as broken"
                            lappend broken_files $bpath
                        }

                        set libarch_found true;
                        break;
                    }

                    if {$libarch_found == false} {
                        ui_debug "Missing architecture [machista::get_arch_name [$architecture cget -mat_arch]] in file $filepath"
                        if {[path_is_in_prefix $filepath]} {
                            ui_debug "Marking $bpath as broken"
                            lappend broken_files $bpath
                        } else {
                            ui_debug "Missing architecture [machista::get_arch_name [$architecture cget -mat_arch]] in file outside prefix referenced from $bpath"
                            # ui_debug "   How did you get that compiled anyway?"
                        }
                    }
                    set loadcommand [$loadcommand cget -next]
                }

                set architecture [$architecture cget -next]
            }
        }
        ui_msg ""

        machista::destroy_handle $handle

        if {[llength $broken_files] == 0} {
            ui_msg "$macports::ui_prefix No broken files found."
            return 0
        }
        ui_msg "$macports::ui_prefix Found [llength $broken_files] broken file(s), matching files to ports"
        set broken_ports {}
        set broken_files [lsort -unique $broken_files]
        foreach file $broken_files {
            set port [registry::entry owner $file]
            if {$port != ""} {
                lappend broken_ports $port
                lappend broken_files_by_port($port) $file
            } else {
                ui_error "Broken file $file doesn't belong to any port."
            }
        }
        set broken_ports [lsort -unique $broken_ports]

        if {${macports::revupgrade_mode} == "rebuild"} {
            # don't try to rebuild ports that don't exist in the tree
            set temp_broken_ports {}
            foreach port $broken_ports {
                set portname [$port name]
                if {[catch {mportlookup $portname} result]} {
                    ui_debug "$::errorInfo"
                    error "lookup of portname $portname failed: $result"
                }
                if {[llength $result] >= 2} {
                    lappend temp_broken_ports $port
                } else {
                    ui_warn "No port $portname found in the index; can't rebuild"
                }
            }

            if {[llength $temp_broken_ports] == 0} {
                ui_msg "$macports::ui_prefix Broken files found, but all associated ports are not in the index and so cannot be rebuilt."
                return 0
            }
        } else {
            set temp_broken_ports $broken_ports
        }

        set broken_ports {}

        foreach port $temp_broken_ports {
            set portname [$port name]

            if {![info exists broken_port_counts($portname)]} {
                set broken_port_counts($portname) 0
            }
            incr broken_port_counts($portname)
            if {$broken_port_counts($portname) > 3} {
                ui_error "Port $portname is still broken after rebuilding it more than 3 times."
                if {$fancy_output} {
                    ui_error "Please run port -d -y rev-upgrade and use the output to report a bug."
                }
                error "Port $portname still broken after rebuilding [expr $broken_port_counts($portname) - 1] time(s)"
            } elseif {$broken_port_counts($portname) > 1 && [global_option_isset ports_binary_only]} {
                error "Port $portname still broken after reinstalling -- can't rebuild due to binary-only mode"
            }
            lappend broken_ports $port
        }
        unset temp_broken_ports

        if {${macports::revupgrade_mode} != "rebuild"} {
            ui_msg "$macports::ui_prefix Found [llength $broken_ports] broken port(s):"
            foreach port $broken_ports {
                ui_msg "     [$port name] @[$port version] [$port variants][$port negated_variants]"
                foreach f $broken_files_by_port($port) {
                    ui_msg "         $f"
                }
            }
            return 0
        }

        ui_msg "$macports::ui_prefix Found [llength $broken_ports] broken port(s), determining rebuild order"
        # broken_ports are the nodes in our graph
        # now we need adjacents
        foreach port $broken_ports {
            # initialize with empty list
            set adjlist($port) {}
            set revadjlist($port) {}
            ui_debug "Broken: [$port name]"
        }

        array set visited {}
        foreach port $broken_ports {
            # stack of broken nodes we've come across
            set stack {}
            lappend stack $port

            # build graph
            if {![info exists visited($port)]} {
                revupgrade_buildgraph $port stack adjlist revadjlist visited
            }
        }

        set unsorted_ports $broken_ports
        set topsort_ports {}
        while {[llength $unsorted_ports] > 0} {
            set lowest_adj_number [llength $adjlist([lindex $unsorted_ports 0])]
            set lowest_adj_port [lindex $unsorted_ports 0]

            foreach port $unsorted_ports {
                set len [llength $adjlist($port)]
                if {$len < $lowest_adj_number} {
                    set lowest_adj_port $port
                    set lowest_adj_number $len
                }
                if {$len == 0} {
                    # this node has no further dependencies
                    # add it to topsorted list
                    lappend topsort_ports $port
                    # remove from unsorted list
                    set index [lsearch -exact $unsorted_ports $port]
                    set unsorted_ports [lreplace $unsorted_ports $index $index]

                    # remove edges 
                    foreach target $revadjlist($port) {
                        set index [lsearch -exact $adjlist($target) $port]
                        set adjlist($target) [lreplace $adjlist($target) $index $index]
                    }

                    break;
                }
            }

            # if we arrive here and lowest_adj_number is larger than 0, then we
            # have a loop in the graph and need to break it somehow
            if {$lowest_adj_number > 0} {
                ui_debug "Breaking loop in dependency graph by starting with [$lowest_adj_port name], which has $lowest_adj_number dependencies"
                lappend topsort_ports $lowest_adj_port

                set index [lsearch -exact $unsorted_ports $lowest_adj_port]
                set unsorted_ports [lreplace $unsorted_ports $index $index]

                foreach target $revadjlist($port) {
                    set index [lsearch -exact $adjlist($target) $lowest_adj_port]
                    set adjlist($target) [lreplace $adjlist($target) $index $index]
                }
            }
        }

        ui_msg "$macports::ui_prefix Rebuilding in order"
        foreach port $topsort_ports {
            ui_msg "     [$port name] @[$port version] [$port variants][$port negated_variants]"
        }

        # shared depscache for all ports that are going to be rebuilt
        array set depscache {}
        set status 0
        array set my_options [array get macports::global_options]
        foreach port $topsort_ports {
            set portname [$port name]
            if {![info exists depscache(port:$portname)]} {
                # set rev-upgrade options and nodeps if this is not the first run
                set my_options(ports_revupgrade) "yes"
                unset -nocomplain my_options(ports_nodeps)
                unset -nocomplain my_options(ports_revupgrade_second_run)
                if {$broken_port_counts($portname) > 1} {
                    set my_options(ports_revupgrade_second_run) yes
                    set my_options(ports_nodeps) yes
                    # build from source only until the buildbot has some method of rev-upgrade, too
                    set my_options(ports_source_only) yes
                }

                # call macports::upgrade with ports_revupgrade option to rebuild the port
                set status [macports::upgrade $portname "port:$portname" \
                    {} [array get my_options] depscache]
                ui_debug "Rebuilding port $portname finished with status $status"
                if {$status != 0} {
                    error "Error rebuilding $portname"
                }
            }
        }

        if {[info exists options(ports_dryrun)] && $options(ports_dryrun) == "yes"} {
            ui_warn "If this was no dry run, rev-upgrade would now run the checks again to find unresolved and newly created problems"
            return 0
        }
        return 1
    }

    return 0
}

# Return whether a path is in the macports prefix
# Usage: path_is_in_prefix path_to_test
# Returns true if the path is in the prefix, false otherwise
proc macports::path_is_in_prefix {path} {
    global macports::prefix macports::applications_dir
    if {[string first $macports::prefix $path] == 0} {
        return yes
    }
    if {[string first $macports::applications_dir $path] == 0} {
        return yes
    }
    return no
}

# Function to replace macros in loadcommand paths with their proper values (which are usually determined at load time)
# Usage: revupgrade_handle_special_paths name_of_file path_from_loadcommand
# Returns the corrected path on success or an error in case of failure.
# Note that we can't reliably replace @executable_path, because it's only clear when executing a file where it was executed from.
# Replacing @rpath does not work yet, but it might be possible to get it working using the rpath attribute in the file containing the
# loadcommand
proc macports::revupgrade_handle_special_paths {fname path} {
    set corrected_path $path

    set loaderpath_idx [string first "@loader_path" $corrected_path]
    if {$loaderpath_idx != -1} {
        set corrected_path [string replace $corrected_path $loaderpath_idx $loaderpath_idx+11 [file dirname $fname]]
    }

    set executablepath_idx [string first "@executable_path" $corrected_path]
    if {$executablepath_idx != -1} {
        ui_debug "Ignoring loadcommand containing @executable_path in $fname"
        error "@executable_path in loadcommand"
    }

    set rpath_idx [string first "@rpath" $corrected_path]
    if {$rpath_idx != -1} {
        ui_debug "Ignoring loadcommand containing @rpath in $fname"
        error "@rpath in loadcommand"
    }

    return $corrected_path
}

# Recursively build the dependency graph between broken ports
# Usage: revupgrade_buildgraph start_port name_of_stack name_of_adjacency_list name_of_reverse_adjacency_list name_of_visited_map
proc macports::revupgrade_buildgraph {port stackname adjlistname revadjlistname visitedname} {
    upvar $stackname stack
    upvar $adjlistname adjlist
    upvar $revadjlistname revadjlist
    upvar $visitedname visited

    set visited($port) true

    ui_debug "Processing port [$port name] @[$port epoch]:[$port version]_[$port revision] [$port variants] [$port negated_variants]"
    set dependent_ports [$port dependents]
    foreach dep $dependent_ports {
        set is_broken_port false

        if {[info exists adjlist($dep)]} {
            ui_debug "Dependent [$dep name] is broken, adding edge from [$dep name] to [[lindex $stack 0] name]"
            ui_debug "Making [$dep name] new head of stack"
            # $dep is one of the broken ports
            # add an edge to the last broken port in the DFS
            lappend revadjlist([lindex $stack 0]) $dep
            lappend adjlist($dep) [lindex $stack 0]
            # make this port the new last broken port by prepending it to the stack
            set stack [linsert $stack 0 $dep]
            
            set is_broken_port true
        }
        if {![info exists visited($dep)]} {
            revupgrade_buildgraph $dep stack adjlist revadjlist visited
        }
        if {$is_broken_port} {
            ui_debug "Removing [$dep name] from stack"
            # remove $dep from the stack
            set stack [lrange $stack 1 end]
        }
    }
}

# get cached ping time for host, modified by blacklist and preferred list
proc macports::get_pingtime {host} {
    global macports::ping_cache macports::host_blacklisted macports::host_preferred
    if {[info exists host_blacklisted($host)]} {
        return -1
    } elseif {[info exists host_preferred($host)]} {
        return 1
    } elseif {[info exists ping_cache($host)]} {
        # expire entries after 1 day
        if {[expr [clock seconds] - [lindex $ping_cache($host) 1]] <= 86400} {
            return [lindex $ping_cache($host) 0]
        }
    }
    return {}
}

# cache a ping time of ms for host
proc macports::set_pingtime {host ms} {
    global macports::ping_cache
    set ping_cache($host) [list $ms [clock seconds]]
}

# read and cache archive_sites.conf (called from port1.0 code)
proc macports::get_archive_sites_conf_values {} {
    global macports::archive_sites_conf_values macports::autoconf::macports_conf_path
    if {![info exists archive_sites_conf_values]} {
        set archive_sites_conf_values {}
        set all_names {}
        array set defaults {applications_dir /Applications/MacPorts prefix /opt/local type tbz2}
        set conf_file "${macports_conf_path}/archive_sites.conf"
        set conf_options {applications_dir frameworks_dir name prefix type urls}
        if {[file isfile $conf_file]} {
            set fd [open $conf_file r]
            while {[gets $fd line] >= 0} {
                if {[regexp {^(\w+)([ \t]+(.*))?$} $line match option ignore val] == 1} {
                    if {[lsearch -exact $conf_options $option] >= 0} {
                        if {$option == "name"} {
                            set cur_name $val
                            lappend all_names $val
                        } elseif {[info exists cur_name]} {
                            set trimmedval [string trim $val]
                            if {$option == "urls"} {
                                set processed_urls {}
                                foreach url $trimmedval {
                                    lappend processed_urls ${url}:nosubdir
                                }
                                lappend archive_sites_conf_values portfetch::mirror_sites::sites($cur_name) $processed_urls
                                set sites($cur_name) $processed_urls
                            } else {
                                lappend archive_sites_conf_values portfetch::mirror_sites::archive_${option}($cur_name) $trimmedval
                                set archive_${option}($cur_name) $trimmedval
                            }
                        } else {
                            ui_warn "archive_sites.conf: ignoring '$option' occurring before name"
                        }
                    } else {
                        ui_warn "archive_sites.conf: ignoring unknown key '$option'"
                    }
                }
            }
            close $fd

            # check for unspecified values and set to defaults
            foreach cur_name $all_names {
                foreach key [array names defaults] {
                    if {![info exists archive_${key}($cur_name)]} {
                        set archive_${key}($cur_name) $defaults($key)
                        lappend archive_sites_conf_values portfetch::mirror_sites::archive_${key}($cur_name) $defaults($key)
                    }
                }
                if {![info exists archive_frameworks_dir($cur_name)]} {
                    set archive_frameworks_dir($cur_name) $archive_prefix($cur_name)/Library/Frameworks
                    lappend archive_sites_conf_values portfetch::mirror_sites::archive_frameworks_dir($cur_name) $archive_frameworks_dir($cur_name)
                }
                if {![info exists sites($cur_name)]} {
                    ui_warn "archive_sites.conf: no urls set for $cur_name"
                    set sites($cur_name) ""
                    lappend archive_sites_conf_values portfetch::mirror_sites::sites($cur_name) ""
                }
            }
        }
    }
    return $archive_sites_conf_values
}<|MERGE_RESOLUTION|>--- conflicted
+++ resolved
@@ -44,24 +44,15 @@
         portdbpath libpath binpath auto_path extra_env sources_conf prefix portdbformat \
         portarchivetype portautoclean \
         porttrace portverbose keeplogs destroot_umask variants_conf rsync_server rsync_options \
-<<<<<<< HEAD
-        rsync_dir startupitem_type place_worksymlink xcodeversion xcodebuildcmd gccversion \
-        mp_remote_url mp_remote_submit_url configureccache ccache_dir ccache_size configuredistcc configurepipe buildnicevalue buildmakejobs \
-        applications_dir frameworks_dir developer_dir universal_archs build_arch macosx_deployment_target \
-        macportsuser proxy_override_env proxy_http proxy_https proxy_ftp proxy_rsync proxy_skip \
-        master_site_local patch_site_local archive_site_local buildfromsource stats_participate stats_url stats_id"
-    variable user_options "submitter_name submitter_email submitter_key"
-=======
-        rsync_dir startupitem_type startupitem_install place_worksymlink xcodeversion xcodebuildcmd \
+        rsync_dir startupitem_type startupitem_install place_worksymlink xcodeversion xcodebuildcmd gccversion \
         configureccache ccache_dir ccache_size configuredistcc configurepipe buildnicevalue buildmakejobs \
         applications_dir frameworks_dir developer_dir universal_archs build_arch macosx_deployment_target \
         macportsuser proxy_override_env proxy_http proxy_https proxy_ftp proxy_rsync proxy_skip \
-        master_site_local patch_site_local archive_site_local buildfromsource \
+        master_site_local patch_site_local archive_site_local buildfromsource stats_participate stats_url stats_id \
         revupgrade_autorun revupgrade_mode revupgrade_check_id_loadcmds \
         host_blacklist preferred_hosts\
         packagemaker_path default_compilers"
     variable user_options ""
->>>>>>> 34caa134
     variable portinterp_options "\
         portdbpath porturl portpath portbuildpath auto_path prefix prefix_frozen portsharepath \
         registry.path registry.format user_home \
@@ -75,11 +66,7 @@
     # deferred options are only computed when needed.
     # they are not exported to the trace thread.
     # they are not exported to the interpreter in system_options array.
-<<<<<<< HEAD
-    variable portinterp_deferred_options "xcodeversion xcodebuildcmd gccversion"
-=======
-    variable portinterp_deferred_options "xcodeversion xcodebuildcmd developer_dir"
->>>>>>> 34caa134
+    variable portinterp_deferred_options "xcodeversion xcodebuildcmd developer_dir gccversion"
 
     variable open_mports {}
 
@@ -433,7 +420,6 @@
     }
 }
 
-<<<<<<< HEAD
 # deferred and on-need extraction of gcc version.
 proc macports::setgccinfo {name1 name2 op} {
     global macports::gccversion
@@ -466,7 +452,6 @@
     }
 }
 
-=======
 # deferred calculation of developer_dir
 proc macports::set_developer_dir {name1 name2 op} {
     global macports::developer_dir macports::os_major macports::xcodeversion
@@ -564,7 +549,6 @@
 }
 
 
->>>>>>> 34caa134
 proc mportinit {{up_ui_options {}} {up_options {}} {up_variations {}}} {
     if {$up_ui_options eq ""} {
         array set macports::ui_options {}
