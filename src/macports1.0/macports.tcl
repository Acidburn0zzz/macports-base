# -*- coding: utf-8; mode: tcl; tab-width: 4; indent-tabs-mode: nil; c-basic-offset: 4 -*- vim:fenc=utf-8:filetype=tcl:et:sw=4:ts=4:sts=4
# macports.tcl
# $Id$
#
# Copyright (c) 2002 Apple Computer, Inc.
# Copyright (c) 2004 - 2005 Paul Guyot, <pguyot@kallisys.net>.
# Copyright (c) 2004 - 2006 Ole Guldberg Jensen <olegb@opendarwin.org>.
# Copyright (c) 2004 - 2005 Robert Shaw <rshaw@opendarwin.org>
# All rights reserved.
#
# Redistribution and use in source and binary forms, with or without
# modification, are permitted provided that the following conditions
# are met:
# 1. Redistributions of source code must retain the above copyright
#    notice, this list of conditions and the following disclaimer.
# 2. Redistributions in binary form must reproduce the above copyright
#    notice, this list of conditions and the following disclaimer in the
#    documentation and/or other materials provided with the distribution.
# 3. Neither the name of Apple Computer, Inc. nor the names of its contributors
#    may be used to endorse or promote products derived from this software
#    without specific prior written permission.
# 
# THIS SOFTWARE IS PROVIDED BY THE COPYRIGHT HOLDERS AND CONTRIBUTORS "AS IS"
# AND ANY EXPRESS OR IMPLIED WARRANTIES, INCLUDING, BUT NOT LIMITED TO, THE
# IMPLIED WARRANTIES OF MERCHANTABILITY AND FITNESS FOR A PARTICULAR PURPOSE
# ARE DISCLAIMED. IN NO EVENT SHALL THE COPYRIGHT OWNER OR CONTRIBUTORS BE
# LIABLE FOR ANY DIRECT, INDIRECT, INCIDENTAL, SPECIAL, EXEMPLARY, OR
# CONSEQUENTIAL DAMAGES (INCLUDING, BUT NOT LIMITED TO, PROCUREMENT OF
# SUBSTITUTE GOODS OR SERVICES; LOSS OF USE, DATA, OR PROFITS; OR BUSINESS
# INTERRUPTION) HOWEVER CAUSED AND ON ANY THEORY OF LIABILITY, WHETHER IN
# CONTRACT, STRICT LIABILITY, OR TORT (INCLUDING NEGLIGENCE OR OTHERWISE)
# ARISING IN ANY WAY OUT OF THE USE OF THIS SOFTWARE, EVEN IF ADVISED OF THE
# POSSIBILITY OF SUCH DAMAGE.
#
package provide macports 1.0
package require macports_dlist 1.0
package require macports_index 1.0
package require macports_util 1.0

namespace eval macports {
    namespace export bootstrap_options user_options portinterp_options open_mports ui_priorities
    variable bootstrap_options "\
        portdbpath libpath binpath auto_path extra_env sources_conf prefix portdbformat \
        portinstalltype portarchivemode portarchivepath portarchivetype portautoclean \
        porttrace portverbose destroot_umask variants_conf rsync_server rsync_options \
        rsync_dir startupitem_type place_worksymlink xcodeversion xcodebuildcmd \
        mp_remote_url mp_remote_submit_url configureccache configuredistcc configurepipe buildnicevalue buildmakejobs"
    variable user_options "submitter_name submitter_email submitter_key"
    variable portinterp_options "\
        portdbpath portpath portbuildpath auto_path prefix prefix_frozen portsharepath \
        registry.path registry.format registry.installtype portarchivemode portarchivepath \
        portarchivetype portautoclean porttrace portverbose destroot_umask rsync_server \
        rsync_options rsync_dir startupitem_type place_worksymlink \
        mp_remote_url mp_remote_submit_url configureccache configuredistcc configurepipe buildnicevalue buildmakejobs \
        $user_options"
    
    # deferred options are only computed when needed.
    # they are not exported to the trace thread.
    # they are not exported to the interpreter in system_options array.
    variable portinterp_deferred_options "xcodeversion xcodebuildcmd"
    
    variable open_mports {}
    
    variable ui_priorities "debug info msg error warn"
}

# Provided UI instantiations
# For standard messages, the following priorities are defined
#     debug, info, msg, warn, error
# Clients of the library are expected to provide ui_prefix and ui_channels with
# the following prototypes.
#     proc ui_prefix {priority}
#     proc ui_channels {priority}
# ui_prefix returns the prefix for the messages, if any.
# ui_channels returns a list of channels to output the message to, empty for
#     no message.
# if these functions are not provided, defaults are used.

# ui_options accessor
proc macports::ui_isset {val} {
    if {[info exists macports::ui_options($val)]} {
        if {$macports::ui_options($val) == "yes"} {
            return 1
        }
    }
    return 0
}


# global_options accessor
proc macports::global_option_isset {val} {
    if {[info exists macports::global_options($val)]} {
        if {$macports::global_options($val) == "yes"} {
            return 1
        }
    }
    return 0
}


proc macports::ui_init {priority message} {
    # Get the list of channels.
    try {
        set channels [ui_channels $priority]
    } catch * {
        set channels [ui_channels_default $priority]
    }

    # Simplify ui_$priority.
    set nbchans [llength $channels]
    if {$nbchans == 0} {
        proc ::ui_$priority {str} {}
    } else {
        try {
            set prefix [ui_prefix $priority]
        } catch * {
            set prefix [ui_prefix_default $priority]
        }

        if {$nbchans == 1} {
            set chan [lindex $channels 0]
            proc ::ui_$priority {str} [subst { puts $chan "$prefix\$str" }]
        } else {
            proc ::ui_$priority {str} [subst {
                foreach chan \$channels {
                    puts $chan "$prefix\$str"
                }
            }]
        }

        # Call ui_$priority
        ::ui_$priority $message
    }
}

# Default implementation of ui_prefix
proc macports::ui_prefix_default {priority} {
    switch $priority {
        debug {
            return "DEBUG: "
        }
        error {
            return "Error: "
        }
        warn {
            return "Warning: "
        }
        default {
            return ""
        } 
    }
}

# Default implementation of ui_channels:
# ui_options(ports_debug) - If set, output debugging messages
# ui_options(ports_verbose) - If set, output info messages (ui_info)
# ui_options(ports_quiet) - If set, don't output "standard messages"
proc macports::ui_channels_default {priority} {
    switch $priority {
        debug {
            if {[ui_isset ports_debug]} {
                return {stderr}
            } else {
                return {}
            }
        }
        info {
            if {[ui_isset ports_verbose]} {
                return {stdout}
            } else {
                return {}
            }
        }
        msg {
            if {[ui_isset ports_quiet]} {
                return {}
            } else {    
                return {stdout}
            }
        }
        error {
            return {stderr}
        }
        default {
            return {stdout}
        }
    }
}

foreach priority ${macports::ui_priorities} {
    proc ui_$priority {str} [subst { macports::ui_init $priority \$str }]
}

# Replace puts to catch errors (typically broken pipes when being piped to head)
rename puts tcl::puts
proc puts {args} {
    catch "tcl::puts $args"
}

# find a binary either in a path defined at MacPorts' configuration time
# or in the PATH environment variable through macports::binaryInPath (fallback)
proc macports::findBinary {prog {autoconf_hint ""}} {
    if {${autoconf_hint} != "" && [file executable ${autoconf_hint}]} {
        return ${autoconf_hint}
    } else {
        if {[catch {set cmd_path [macports::binaryInPath ${prog}]} result] == 0} {
            return ${cmd_path}
        } else {
            return -code error "${result} or at its MacPorts configuration time location, did you move it?"
        }
    }
}

# check for a binary in the path
# returns an error code if it can not be found
proc macports::binaryInPath {prog} {
    global env
    foreach dir [split $env(PATH) :] {
        if {[file executable [file join $dir $prog]]} {
            return [file join $dir $prog]
        }
    }
    return -code error [format [msgcat::mc "Failed to locate '%s' in path: '%s'"] $prog $env(PATH)];
}

# deferred option processing
proc macports::getoption {name} {
    global macports::$name
    return [expr $$name]
}

# deferred and on-need extraction of xcodeversion and xcodebuildcmd.
proc macports::setxcodeinfo {name1 name2 op} {
    global macports::xcodeversion
    global macports::xcodebuildcmd
    
    trace remove variable macports::xcodeversion read macports::setxcodeinfo
    trace remove variable macports::xcodebuildcmd read macports::setxcodeinfo

    if {[catch {set xcodebuild [binaryInPath "xcodebuild"]}] == 0} {
        if {![info exists xcodeversion]} {
            # Determine xcode version (<= 2.0 or 2.1)
            if {[catch {set xcodebuildversion [exec xcodebuild -version]}] == 0} {
                if {[regexp "DevToolsCore-(.*); DevToolsSupport-(.*)" $xcodebuildversion devtoolscore_v devtoolssupport_v] == 1} {
                    if {$devtoolscore_v >= 620.0 && $devtoolssupport_v >= 610.0} {
                        # for now, we don't need to distinguish 2.1 from 2.1 or higher.
                        set macports::xcodeversion "2.1"
                    } else {
                        set macports::xcodeversion "2.0orlower"
                    }
                } else {
                    set macports::xcodeversion "2.0orlower"
                }
            } else {
                set macports::xcodeversion "2.0orlower"
            }
        }
        
        if {![info exists xcodebuildcmd]} {
            set macports::xcodebuildcmd "xcodebuild"
        }
    } elseif {[catch {set pbxbuild [binaryInPath "pbxbuild"]}] == 0} {
        if {![info exists xcodeversion]} {
            set macports::xcodeversion "pb"
        }
        if {![info exists xcodebuildcmd]} {
            set macports::xcodebuildcmd "pbxbuild"
        }
    } else {
        if {![info exists xcodeversion]} {
            set macports::xcodeversion "none"
        }
        if {![info exists xcodebuildcmd]} {
            set macports::xcodebuildcmd "none"
        }
    }
}

# dportinit
# Deprecated version of the new mportinit proc, listed here as backwards
# compatibility glue for API clients that haven't updated to the new naming
proc dportinit {{up_ui_options {}} {up_options {}} {up_variations {}}} {
    ui_warn "The dportinit proc is deprecated and will be going away soon, please use mportinit in the future!"
    mportinit $up_ui_options $up_options $up_variations
}

proc mportinit {{up_ui_options {}} {up_options {}} {up_variations {}}} {
    if {$up_ui_options eq ""} {
        array set macports::ui_options {}
    } else {
        upvar $up_ui_options temp_ui_options
        array set macports::ui_options [array get temp_ui_options]
    }
    if {$up_options eq ""} {
        array set macports::global_options {}
    } else {
        upvar $up_options temp_options
        array set macports::global_options [array get temp_options]
    }
    if {$up_variations eq ""} {
        array set variations {}
    } else {
        upvar $up_variations variations
    }
    
    global auto_path env
    global macports::autoconf::macports_conf_path
    global macports::macports_user_dir
    global macports::bootstrap_options
    global macports::user_options
    global macports::extra_env
    global macports::portconf
    global macports::portdbpath
    global macports::portsharepath
    global macports::registry.format
    global macports::registry.path
    global macports::sources
    global macports::sources_conf
    global macports::destroot_umask
    global macports::libpath
    global macports::prefix
    global macports::prefix_frozen
    global macports::registry.installtype
    global macports::rsync_dir
    global macports::rsync_options
    global macports::rsync_server
    global macports::variants_conf
    global macports::xcodebuildcmd
    global macports::xcodeversion
    global macports::configureccache
    global macports::configuredistcc
    global macports::configurepipe
    global macports::buildnicevalue
    global macports::buildmakejobs

    # Set the system encoding to utf-8
    encoding system utf-8

    # Ensure that the macports user directory exists if HOME is defined
    if {[info exists env(HOME)]} {
        set macports::macports_user_dir [file normalize $macports::autoconf::macports_user_dir]
        if { ![file exists $macports_user_dir] } {
        # If not, create it with ownership of the enclosing directory, rwx by the user only
        file mkdir $macports_user_dir
        file attributes $macports_user_dir -permissions u=rwx,go= \
            -owner [file attributes $macports_user_dir/.. -owner] \
            -group [file attributes $macports_user_dir/.. -group]
        }
    } else {
        # Otherwise define the user directory as a direcotory that will never exist
        set macports::macports_user_dir "/dev/null/NO_HOME_DIR"
    }
    
    # Configure the search path for configuration files
    set conf_files ""
    if {[info exists env(PORTSRC)]} {
        set PORTSRC $env(PORTSRC)
        lappend conf_files ${PORTSRC}
    }
    if { [file isdirectory $macports_user_dir] } {
        lappend conf_files "${macports_user_dir}/macports.conf"
    }
    lappend conf_files "${macports_conf_path}/macports.conf"
    
    # Process the first configuration file we find on conf_files list
    foreach file $conf_files {
        if [file exists $file] {
            set portconf $file
            set fd [open $file r]
            while {[gets $fd line] >= 0} {
                if {[regexp {^(\w+)([ \t]+(.*))?$} $line match option ignore val] == 1} {
                    if {[lsearch $bootstrap_options $option] >= 0} {
                        set macports::$option $val
                        global macports::$option
                    }
                }
            }            
            break
        }
    }
    
    # Process per-user only settings
    set per_user "${macports_user_dir}/user.conf"
    if [file exists $per_user] {
        set fd [open $per_user r]
        while {[gets $fd line] >= 0} {
            if {[regexp {^(\w+)([ \t]+(.*))?$} $line match option ignore val] == 1} {
                if {[lsearch $user_options $option] >= 0} {
                    set macports::$option $val
                    global macports::$option
                }
            }
        }
    }
    
    if {![info exists sources_conf]} {
        return -code error "sources_conf must be set in ${macports_conf_path}/macports.conf or in your ${macports_user_dir}/macports.conf file"
    }
    set fd [open $sources_conf r]
    while {[gets $fd line] >= 0} {
        set line [string trimright $line]
        if {![regexp {^\s*#|^$} $line]} {
            if {[regexp {^([\w-]+://\S+)(?:\s+\[(\w+(?:,\w+)*)\])?$} $line _ url flags]} {
                set flags [split $flags ,]
                foreach flag $flags {
                    if {[lsearch -exact [list nosync] $flag] == -1} {
                        ui_warn "$sources_conf source '$line' specifies invalid flag '$flag'"
                    }
                }
                lappend sources [concat [list $url] $flags]
            } else {
                ui_warn "$sources_conf specifies invalid source '$line', ignored."
            }
        }
    }
    if {![info exists sources]} {
        if {[file isdirectory ports]} {
            set sources "file://[pwd]/ports"
        } else {
            return -code error "No sources defined in $sources_conf"
        }
    }

    if {[info exists variants_conf]} {
        if {[file exist $variants_conf]} {
            set fd [open $variants_conf r]
            while {[gets $fd line] >= 0} {
                set line [string trimright $line]
                if {![regexp {^[\ \t]*#.*$|^$} $line]} {
                    foreach arg [split $line " \t"] {
                        if {[regexp {^([-+])([-A-Za-z0-9_+\.]+)$} $arg match sign opt] == 1} {
                            if {![info exists variations($opt)]} {
                                set variations($opt) $sign
                            }
                        } else {
                            ui_warn "$variants_conf specifies invalid variant syntax '$arg', ignored."
                        }
                    }
                }
            }
        } else {
            ui_debug "$variants_conf does not exist, variants_conf setting ignored."
        }
    }

    if {![info exists portdbpath]} {
        return -code error "portdbpath must be set in ${macports_conf_path}/macports.conf or in your ${macports_user_dir}/macports.conf"
    }
    if {![file isdirectory $portdbpath]} {
        if {![file exists $portdbpath]} {
            if {[catch {file mkdir $portdbpath} result]} {
                return -code error "portdbpath $portdbpath does not exist and could not be created: $result"
            }
        }
    }
    if {![file isdirectory $portdbpath]} {
        return -code error "$portdbpath is not a directory. Please create the directory $portdbpath and try again"
    }

    set registry.path $portdbpath
    if {![file isdirectory ${registry.path}]} {
        if {![file exists ${registry.path}]} {
            if {[catch {file mkdir ${registry.path}} result]} {
                return -code error "portdbpath ${registry.path} does not exist and could not be created: $result"
            }
        }
    }
    if {![file isdirectory ${macports::registry.path}]} {
        return -code error "${macports::registry.path} is not a directory. Please create the directory $portdbpath and try again"
    }

    # Format for receipts, can currently be either "flat" or "sqlite"
    if {[info exists portdbformat]} {
        if { $portdbformat == "sqlite" } {
            return -code error "SQLite is not yet supported for registry storage."
        } 
        set registry.format receipt_${portdbformat}
    } else {
        set registry.format receipt_flat
    }

    # Installation type, whether to use port "images" or install "direct"
    if {[info exists portinstalltype]} {
        set registry.installtype $portinstalltype
    } else {
        set registry.installtype image
    }
    
    # Autoclean mode, whether to automatically call clean after "install"
    if {![info exists portautoclean]} {
        set macports::portautoclean "yes"
        global macports::portautoclean
    }
    # Check command line override for autoclean
    if {[info exists macports::global_options(ports_autoclean)]} {
        if {![string equal $macports::global_options(ports_autoclean) $portautoclean]} {
            set macports::portautoclean $macports::global_options(ports_autoclean)
        }
    }
    # Trace mode, whether to use darwintrace to debug ports.
    if {![info exists porttrace]} {
        set macports::porttrace "no"
        global macports::porttrace
    }
    # Check command line override for trace
    if {[info exists macports::global_options(ports_trace)]} {
        if {![string equal $macports::global_options(ports_trace) $porttrace]} {
            set macports::porttrace $macports::global_options(ports_trace)
        }
    }

    # Duplicate prefix into prefix_frozen, so that port actions
    # can always get to the original prefix, even if a portfile overrides prefix
    set macports::prefix_frozen $prefix

    # Export verbosity.
    if {![info exists portverbose]} {
        set macports::portverbose "no"
        global macports::portverbose
    }
    if {[info exists macports::ui_options(ports_verbose)]} {
        if {![string equal $macports::ui_options(ports_verbose) $portverbose]} {
            set macports::portverbose $macports::ui_options(ports_verbose)
        }
    }

    # Archive mode, whether to create/use binary archive packages
    if {![info exists portarchivemode]} {
        set macports::portarchivemode "yes"
        global macports::portarchivemode
    }

    # Archive path, where to store/retrieve binary archive packages
    if {![info exists portarchivepath]} {
        set macports::portarchivepath [file join $portdbpath packages]
        global macports::portarchivepath
    }
    if {$portarchivemode == "yes"} {
        if {![file isdirectory $portarchivepath]} {
            if {![file exists $portarchivepath]} {
                if {[catch {file mkdir $portarchivepath} result]} {
                    return -code error "portarchivepath $portarchivepath does not exist and could not be created: $result"
                }
            }
        }
        if {![file isdirectory $portarchivepath]} {
            return -code error "$portarchivepath is not a directory. Please create the directory $portarchivepath and try again"
        }
    }

    # Archive type, what type of binary archive to use (CPIO, gzipped
    # CPIO, XAR, etc.)
    if {![info exists portarchivetype]} {
        set macports::portarchivetype "cpgz"
        global macports::portarchivetype
    }
    # Convert archive type to a list for multi-archive support, colon or
    # comma separators indicates to use multiple archive formats
    # (reading and writing)
    set macports::portarchivetype [split $portarchivetype {:,}]

    # Set rync options
    if {![info exists rsync_server]} {
        set macports::rsync_server rsync.macports.org
        global macports::rsync_server
    }
    if {![info exists rsync_dir]} {
        set macports::rsync_dir release/base/
        global macports::rsync_dir
    }
    if {![info exists rsync_options]} {
        set rsync_options "-rtzv --delete-after"
        global macports::rsync_options
    }

    set portsharepath ${prefix}/share/macports
    if {![file isdirectory $portsharepath]} {
        return -code error "Data files directory '$portsharepath' must exist"
    }
    
    if {![info exists libpath]} {
        set libpath "${prefix}/share/macports/Tcl"
    }

    if {![info exists binpath]} {
        set env(PATH) "${prefix}/bin:${prefix}/sbin:/bin:/sbin:/usr/bin:/usr/sbin:/usr/X11R6/bin"
    } else {
        set env(PATH) "$binpath"
    }
    
    # Set startupitem default type (can be overridden by portfile)
    if {![info exists macports::startupitem_type]} {
        set macports::startupitem_type "default"
    }

    # Default place_worksymlink
    if {![info exists macports::place_worksymlink]} {
        set macports::place_worksymlink yes
    }

    # Default mp remote options
    if {![info exists macports::mp_remote_url]} {
        set macports::mp_remote_url "http://db.macports.org"
    }
    if {![info exists macports::mp_remote_submit_url]} {
        set macports::mp_remote_submit_url "${macports::mp_remote_url}/submit"
    }
    
    # Default mp configure options
    if {![info exists macports::configureccache]} {
        set macports::configureccache no
    }
    if {![info exists macports::configuredistcc]} {
        set macports::configuredistcc no
    }
    if {![info exists macports::configurepipe]} {
        set macports::configurepipe no
    }

    # Default mp build options
    if {![info exists macports::buildnicevalue]} {
        set macports::buildnicevalue 0
    }
    if {![info exists macports::buildmakejobs]} {
        set macports::buildmakejobs 1
    }
    
    # ENV cleanup.
    set keepenvkeys {
        DISPLAY DYLD_FALLBACK_FRAMEWORK_PATH
        DYLD_FALLBACK_LIBRARY_PATH DYLD_FRAMEWORK_PATH
        DYLD_LIBRARY_PATH DYLD_INSERT_LIBRARIES
        HOME JAVA_HOME MASTER_SITE_LOCAL
        PATCH_SITE_LOCAL PATH PORTSRC RSYNC_PROXY TMP TMPDIR
        USER GROUP
        http_proxy HTTPS_PROXY FTP_PROXY ALL_PROXY NO_PROXY
    }
    if {[info exists extra_env]} {
        set keepenvkeys [concat ${keepenvkeys} ${extra_env}]
    }
    
    foreach envkey [array names env] {
        if {[lsearch $keepenvkeys $envkey] == -1} {
            array unset env $envkey
        }
    }

    if {![info exists xcodeversion] || ![info exists xcodebuildcmd]} {
        # We'll resolve these later (if needed)
        trace add variable macports::xcodeversion read macports::setxcodeinfo
        trace add variable macports::xcodebuildcmd read macports::setxcodeinfo
    }

    # Set the default umask
    if {![info exists destroot_umask]} {
        set destroot_umask 022
    }

    if {[info exists master_site_local] && ![info exists env(MASTER_SITE_LOCAL)]} {
        set env(MASTER_SITE_LOCAL) "$master_site_local"
    }

    if {[file isdirectory $libpath]} {
        lappend auto_path $libpath
        set macports::auto_path $auto_path

        # XXX: not sure if this the best place, but it needs to happen
        # early, and after auto_path has been set.  Or maybe Pextlib
        # should ship with macports1.0 API?
        package require Pextlib 1.0
        package require registry 1.0
    } else {
        return -code error "Library directory '$libpath' must exist"
    }
}

proc macports::worker_init {workername portpath portbuildpath options variations} {
    global macports::portinterp_options macports::portinterp_deferred_options registry.installtype

    # Hide any Tcl commands that should be inaccessible to port1.0 and Portfiles
    # exit: It should not be possible to exit the interpreter
    interp hide $workername exit

    # cd: This is necessary for some code in port1.0, but should be hidden
    #interp eval $workername "rename cd _cd"

    # Tell the sub interpreter about all the Tcl packages we already
    # know about so it won't glob for packages.
    foreach pkgName [package names] {
        foreach pkgVers [package versions $pkgName] {
            set pkgLoadScript [package ifneeded $pkgName $pkgVers]
            $workername eval "package ifneeded $pkgName $pkgVers {$pkgLoadScript}"
        }
    }

    # Create package require abstraction procedure
    $workername eval "proc PortSystem \{version\} \{ \n\
            package require port \$version \}"

    # Clearly separate slave interpreters and the master interpreter.
    $workername alias mport_exec mportexec
    $workername alias mport_open mportopen
    $workername alias mport_close mportclose
    $workername alias mport_search mportsearch

    # instantiate the UI call-backs
    foreach priority ${macports::ui_priorities} {
        $workername alias ui_$priority ui_$priority
    }
    $workername alias ui_prefix ui_prefix
    $workername alias ui_channels ui_channels
    
    # Export some utility functions defined here.
    $workername alias macports_create_thread macports::create_thread
    $workername alias getportworkpath_from_buildpath macports::getportworkpath_from_buildpath

    # New Registry/Receipts stuff
    $workername alias registry_new registry::new_entry
    $workername alias registry_open registry::open_entry
    $workername alias registry_write registry::write_entry
    $workername alias registry_prop_store registry::property_store
    $workername alias registry_prop_retr registry::property_retrieve
    $workername alias registry_delete registry::delete_entry
    $workername alias registry_exists registry::entry_exists
    $workername alias registry_activate portimage::activate
    $workername alias registry_deactivate portimage::deactivate
    $workername alias registry_register_deps registry::register_dependencies
    $workername alias registry_fileinfo_for_index registry::fileinfo_for_index
    $workername alias registry_bulk_register_files registry::register_bulk_files
    $workername alias registry_installed registry::installed
    $workername alias registry_active registry::active

    # deferred options processing.
    $workername alias getoption macports::getoption

    foreach opt $portinterp_options {
        if {![info exists $opt]} {
            global macports::$opt
        }
        if {[info exists $opt]} {
            $workername eval set system_options($opt) \{[set $opt]\}
            $workername eval set $opt \{[set $opt]\}
        }
    }
    
    foreach opt $portinterp_deferred_options {
        global macports::$opt
        # define the trace hook.
        $workername eval \
            "proc trace_$opt {name1 name2 op} { \n\
                trace remove variable ::$opt read ::trace_$opt \n\
                global $opt \n\
                set $opt \[getoption $opt\] \n\
            }"
        # next access will actually define the variable.
        $workername eval "trace add variable ::$opt read ::trace_$opt"
        # define some value now
        $workername eval set $opt "?"
    }       

    foreach {opt val} $options {
        $workername eval set user_options($opt) $val
        $workername eval set $opt $val
    }

    foreach {var val} $variations {
        $workername eval set variations($var) $val
    }

    if { [info exists registry.installtype] } {
        $workername eval set installtype ${registry.installtype}
    }
}

# Create a thread with most configuration options set.
# The newly created thread is sent portinterp_options vars and knows where to
# find all packages we know.
proc macports::create_thread {} {
    package require Thread

    global macports::portinterp_options

    # Create the thread.
    set result [thread::create -preserved {thread::wait}]

    # Tell the thread about all the Tcl packages we already
    # know about so it won't glob for packages.
    foreach pkgName [package names] {
        foreach pkgVers [package versions $pkgName] {
            set pkgLoadScript [package ifneeded $pkgName $pkgVers]
            thread::send -async $result "package ifneeded $pkgName $pkgVers {$pkgLoadScript}"
        }
    }

    # inherit configuration variables.
    thread::send -async $result "namespace eval macports {}"
    foreach opt $portinterp_options {
        if {![info exists $opt]} {
            global macports::$opt
        }
        if {[info exists $opt]} {
            thread::send -async $result "global macports::$opt"
            set val [set macports::$opt]
            thread::send -async $result "set macports::$opt \"$val\""
        }
    }
    
    return $result
}

proc macports::fetch_port {url} {
    global macports::portdbpath tcl_platform
    set fetchdir [file join $portdbpath portdirs]
    set fetchfile [file tail $url]
    file mkdir $fetchdir
    if {![file writable $fetchdir]} {
        return -code error "Port remote fetch failed: You do not have permission to write to $fetchdir"
    }
    if {[catch {exec curl -L -s -S -o [file join $fetchdir $fetchfile] $url} result]} {
        return -code error "Port remote fetch failed: $result"
    }
    cd $fetchdir
    if {[catch {exec tar -zxf $fetchfile} result]} {
    return -code error "Port extract failed: $result"
    }
    if {[regexp {(.+).tgz} $fetchfile match portdir] != 1} {
        return -code error "Can't decipher portdir from $fetchfile"
    }
    return [file join $fetchdir $portdir]
}

proc macports::getprotocol {url} {
    if {[regexp {(?x)([^:]+)://.+} $url match protocol] == 1} {
        return ${protocol}
    } else {
        return -code error "Can't parse url $url"
    }
}

# XXX: this really needs to be rethought in light of the remote index
# I've added the destdir parameter.  This is the location a remotely
# fetched port will be downloaded to (currently only applies to
# mports:// sources).
proc macports::getportdir {url {destdir "."}} {
    if {[regexp {(?x)([^:]+)://(.+)} $url match protocol string] == 1} {
        switch -regexp -- ${protocol} {
            {^file$} {
                return [file normalize $string]
            }
            {^mports$} {
                return [macports::index::fetch_port $url $destdir]
            }
            {^https?$|^ftp$} {
                return [macports::fetch_port $url]
            }
            default {
                return -code error "Unsupported protocol $protocol"
            }
        }
    } else {
        return -code error "Can't parse url $url"
    }
}

# dportopen
# Deprecated version of the new mportopen proc, listed here as backwards
# compatibility glue for API clients that haven't updated to the new naming
proc dportopen {porturl {options ""} {variations ""} {nocache ""}} {
    ui_warn "The dportopen proc is deprecated and will be going away soon, please use mportopen in the future!"
    mportopen $porturl $options $variations $nocache
}

# mportopen
# Opens a MacPorts portfile specified by a URL.  The Portfile is
# opened with the given list of options and variations.  The result
# of this function should be treated as an opaque handle to a
# MacPorts Portfile.

proc mportopen {porturl {options ""} {variations ""} {nocache ""}} {
    global macports::portdbpath macports::portconf macports::open_mports auto_path

    # Look for an already-open MPort with the same URL.
    # XXX: should compare options and variations here too.
    # if found, return the existing reference and bump the refcount.
    if {$nocache != ""} {
        set mport {}
    } else {
        set mport [dlist_search $macports::open_mports porturl $porturl]
    }
    if {$mport != {}} {
        set refcnt [ditem_key $mport refcnt]
        incr refcnt
        ditem_key $mport refcnt $refcnt
        return $mport
    }

    array set options_array $options
    if {[info exists options_array(portdir)]} {
        set portdir $options_array(portdir)
    } else {
        set portdir ""
    }

    set portpath [macports::getportdir $porturl $portdir]
    ui_debug "Changing to port directory: $portpath"
    cd $portpath
    if {![file isfile Portfile]} {
        return -code error "Could not find Portfile in $portpath"
    }

    set workername [interp create]

    set mport [ditem_create]
    lappend macports::open_mports $mport
    ditem_key $mport porturl $porturl
    ditem_key $mport portpath $portpath
    ditem_key $mport workername $workername
    ditem_key $mport options $options
    ditem_key $mport variations $variations
    ditem_key $mport refcnt 1
    
    macports::worker_init $workername $portpath [macports::getportbuildpath $portpath] $options $variations

    $workername eval source Portfile

    # evaluate the variants
    if {[$workername eval eval_variants variations] != 0} {
    mportclose $mport
    error "Error evaluating variants"
    }

    ditem_key $mport provides [$workername eval return \$portname]

    return $mport
}

# Traverse a directory with ports, calling a function on the path of ports
# (at the second depth).
# I.e. the structure of dir shall be:
# category/port/
# with a Portfile file in category/port/
#
# func:     function to call on every port directory (it is passed
#           category/port/ as its parameter)
# root:     the directory with all the categories directories.
proc mporttraverse {func {root .}} {
    # Save the current directory
    set pwd [pwd]
    
    # Join the root.
    set pathToRoot [file join $pwd $root]

    # Go to root because some callers expects us to be there.
    cd $pathToRoot

    foreach category [lsort -increasing -unique [readdir $root]] {
        set pathToCategory [file join $root $category]
        if {[file isdirectory $pathToCategory]} {
            # Iterate on port directories.
            foreach port [lsort -increasing -unique [readdir $pathToCategory]] {
                set pathToPort [file join $pathToCategory $port]
                if {[file isdirectory $pathToPort] &&
                    [file exists [file join $pathToPort "Portfile"]]} {
                    # Call the function.
                    $func [file join $category $port]
                    
                    # Restore the current directory because some
                    # functions changes it.
                    cd $pathToRoot
                }
            }
        }
    }
    
    # Restore the current directory.
    cd $pwd
}

### _mportsearchpath is private; subject to change without notice

# depregex -> regex on the filename to find.
# search_path -> directories to search
# executable -> whether we want to check that the file is executable by current
#               user or not.
proc _mportsearchpath {depregex search_path {executable 0}} {
    set found 0
    foreach path $search_path {
        if {![file isdirectory $path]} {
            continue
        }

        if {[catch {set filelist [readdir $path]} result]} {
            return -code error "$result ($path)"
            set filelist ""
        }

        foreach filename $filelist {
            if {[regexp $depregex $filename] &&
              (($executable == 0) || [file executable [file join $path $filename]])} {
                ui_debug "Found Dependency: path: $path filename: $filename regex: $depregex"
                set found 1
                break
            }
        }
    }
    return $found
}

### _libtest is private; subject to change without notice
# XXX - Architecture specific
# XXX - Rely on information from internal defines in cctools/dyld:
# define DEFAULT_FALLBACK_FRAMEWORK_PATH
# /Library/Frameworks:/Library/Frameworks:/Network/Library/Frameworks:/System/Library/Frameworks
# define DEFAULT_FALLBACK_LIBRARY_PATH /lib:/usr/local/lib:/lib:/usr/lib
#   -- Since /usr/local is bad, using /lib:/usr/lib only.
# Environment variables DYLD_FRAMEWORK_PATH, DYLD_LIBRARY_PATH,
# DYLD_FALLBACK_FRAMEWORK_PATH, and DYLD_FALLBACK_LIBRARY_PATH take precedence

proc _libtest {mport depspec} {
    global env tcl_platform
    set depline [lindex [split $depspec :] 1]
    set prefix [_mportkey $mport prefix]
    
    if {[info exists env(DYLD_FRAMEWORK_PATH)]} {
        lappend search_path $env(DYLD_FRAMEWORK_PATH)
    } else {
        lappend search_path /Library/Frameworks /Network/Library/Frameworks /System/Library/Frameworks
    }
    if {[info exists env(DYLD_FALLBACK_FRAMEWORK_PATH)]} {
        lappend search_path $env(DYLD_FALLBACK_FRAMEWORK_PATH)
    }
    if {[info exists env(DYLD_LIBRARY_PATH)]} {
        lappend search_path $env(DYLD_LIBRARY_PATH)
    }
    lappend search_path /lib /usr/lib /usr/X11R6/lib ${prefix}/lib
    if {[info exists env(DYLD_FALLBACK_LIBRARY_PATH)]} {
        lappend search_path $env(DYLD_FALLBACK_LIBRARY_PATH)
    }

    set i [string first . $depline]
    if {$i < 0} {set i [string length $depline]}
    set depname [string range $depline 0 [expr $i - 1]]
    set depversion [string range $depline $i end]
    regsub {\.} $depversion {\.} depversion
    if {$tcl_platform(os) == "Darwin"} {
        set depregex \^${depname}${depversion}\\.dylib\$
    } else {
        set depregex \^${depname}\\.so${depversion}\$
    }

    return [_mportsearchpath $depregex $search_path]
}

### _bintest is private; subject to change without notice

proc _bintest {mport depspec} {
    global env
    set depregex [lindex [split $depspec :] 1]
    set prefix [_mportkey $mport prefix] 
    
    set search_path [split $env(PATH) :]
    
    set depregex \^$depregex\$
    
    return [_mportsearchpath $depregex $search_path 1]
}

### _pathtest is private; subject to change without notice

proc _pathtest {mport depspec} {
    global env
    set depregex [lindex [split $depspec :] 1]
    set prefix [_mportkey $mport prefix] 
    
    # separate directory from regex
    set fullname $depregex

    regexp {^(.*)/(.*?)$} "$fullname" match search_path depregex

    if {[string index $search_path 0] != "/"} {
        # Prepend prefix if not an absolute path
        set search_path "${prefix}/${search_path}"
    }

    set depregex \^$depregex\$

    return [_mportsearchpath $depregex $search_path]
}

### _porttest is private; subject to change without notice

proc _porttest {mport depspec} {
    # We don't actually look for the port, but just return false
    # in order to let the mportdepends handle the dependency
    return 0
}

### _mportinstalled is private; may change without notice

# Determine if a port is already *installed*, as in "in the registry".
proc _mportinstalled {mport} {
    # Check for the presense of the port in the registry
    set workername [ditem_key $mport workername]
    set res [$workername eval registry_exists \${portname} \${portversion}]
    if {$res != 0} {
        ui_debug "[ditem_key $mport provides] is installed"
        return 1
    } else {
        return 0
    }
}

### _mportispresent is private; may change without notice

# Determine if some depspec is satisfied or if the given port is installed.
# We actually start with the registry (faster?)
#
# mport     the port to test (to figure out if it's present)
# depspec   the dependency test specification (path, bin, lib, etc.)
proc _mportispresent {mport depspec} {
    # Check for the presense of the port in the registry
    set workername [ditem_key $mport workername]
    ui_debug "Searching for dependency: [ditem_key $mport provides]"
    if {[catch {set reslist [$workername eval registry_installed \${portname}]} res]} {
        set res 0
    } else {
        set res [llength $reslist]
    }
    if {$res != 0} {
        ui_debug "Found Dependency: receipt exists for [ditem_key $mport provides]"
        return 1
    } else {
        # The receipt test failed, use one of the depspec regex mechanisms
        ui_debug "Didn't find receipt, going to depspec regex for: [ditem_key $mport provides]"
        set type [lindex [split $depspec :] 0]
        switch $type {
            lib { return [_libtest $mport $depspec] }
            bin { return [_bintest $mport $depspec] }
            path { return [_pathtest $mport $depspec] }
            port { return [_porttest $mport $depspec] }
            default {return -code error "unknown depspec type: $type"}
        }
        return 0
    }
}

### _mportexec is private; may change without notice

proc _mportexec {target mport} {
    # xxx: set the work path?
    set workername [ditem_key $mport workername]
    if {![catch {$workername eval check_variants variations $target} result] && $result == 0 &&
        ![catch {$workername eval eval_targets $target} result] && $result == 0} {
        # If auto-clean mode, clean-up after dependency install
        if {[string equal ${macports::portautoclean} "yes"]} {
            # Make sure we are back in the port path before clean
            # otherwise if the current directory had been changed to
            # inside the port,  the next port may fail when trying to
            # install because [pwd] will return a "no file or directory"
            # error since the directory it was in is now gone.
            set portpath [ditem_key $mport portpath]
            catch {cd $portpath}
            $workername eval eval_targets clean
        }
        return 0
    } else {
        # An error occurred.
        return 1
    }
}

# dportexec
# Deprecated version of the new mportexec proc, listed here as backwards
# compatibility glue for API clients that haven't updated to the new naming
proc dportexec {mport target} {
    ui_warn "The dportexec proc is deprecated and will be going away soon, please use mportexec in the future!"
    mportexec $mport $target
}

# mportexec
# Execute the specified target of the given mport.
proc mportexec {mport target} {
    global macports::registry.installtype

    set workername [ditem_key $mport workername]

    # check variants
    if {[$workername eval check_variants variations $target] != 0} {
        return 1
    }
    
    # Before we build the port, we must build its dependencies.
    # XXX: need a more general way of comparing against targets
    set dlist {}
    if {$target == "configure" || $target == "build"
        || $target == "test"
        || $target == "destroot" || $target == "install"
        || $target == "archive"
        || $target == "pkg" || $target == "mpkg"
        || $target == "rpm" || $target == "dpkg" } {

        if {[mportdepends $mport $target] != 0} {
            return 1
        }
        
        # Select out the dependents along the critical path,
        # but exclude this mport, we might not be installing it.
        set dlist [dlist_append_dependents $macports::open_mports $mport {}]
        
        dlist_delete dlist $mport

        # install them
        # xxx: as with below, this is ugly.  and deps need to be fixed to
        # understand Port Images before this can get prettier
        if { [string equal ${macports::registry.installtype} "image"] } {
            set result [dlist_eval $dlist _mportinstalled [list _mportexec "activate"]]
        } else {
            set result [dlist_eval $dlist _mportinstalled [list _mportexec "install"]]
        }
        
        if {$result != {}} {
            set errstring "The following dependencies failed to build:"
            foreach ditem $result {
                append errstring " [ditem_key $ditem provides]"
            }
            ui_error $errstring
            return 1
        }
        
        # Close the dependencies, we're done installing them.
        foreach ditem $dlist {
            mportclose $ditem
        }
    }

    # If we're doing an install, check if we should clean after
    set clean 0
    if {[string equal ${macports::portautoclean} "yes"] && [string equal $target "install"] } {
        set clean 1
    }

    # If we're doing image installs, then we should activate after install
    # xxx: This isn't pretty
    if { [string equal ${macports::registry.installtype} "image"] && [string equal $target "install"] } {
        set target activate
    }
    
    # Build this port with the specified target
    set result [$workername eval eval_targets $target]

    # If auto-clean mode and successful install, clean-up after install
    if {$result == 0 && $clean == 1} {
        # Make sure we are back in the port path, just in case
        set portpath [ditem_key $mport portpath]
        catch {cd $portpath}
        $workername eval eval_targets clean
    }

    return $result
}

proc macports::getsourcepath {url} {
    global macports::portdbpath
    set source_path [split $url ://]
    return [file join $portdbpath sources [lindex $source_path 3] [lindex $source_path 4] [lindex $source_path 5]]
}

proc macports::getportbuildpath {id} {
    global macports::portdbpath
    regsub {://} $id {.} port_path
    regsub -all {/} $port_path {_} port_path
    return [file join $portdbpath build $port_path]
}

proc macports::getportworkpath_from_buildpath {portbuildpath} {
    return [file join $portbuildpath work]
}

proc macports::getportworkpath_from_portdir {portpath} {
    return [macports::getportworkpath_from_buildpath [macports::getportbuildpath $portpath]]
}

proc macports::getindex {source} {
    # Special case file:// sources
    if {[macports::getprotocol $source] == "file"} {
        return [file join [macports::getportdir $source] PortIndex]
    }

    return [file join [macports::getsourcepath $source] PortIndex]
}

# dportsync
# Deprecated version of the new mportsync proc, listed here as backwards
# compatibility glue for API clients that haven't updated to the new naming
proc dportsync {} {
    ui_warn "The dportsync proc is deprecated and will be going away soon, please use mportsync in the future!"
    mportsync
}

proc mportsync {} {
    global macports::sources macports::portdbpath macports::rsync_options tcl_platform
    global macports::autoconf::rsync_path 
    
    ui_debug "Synchronizing ports tree(s)"
    foreach source $sources {
        set flags [lrange $source 1 end]
        set source [lindex $source 0]
        if {[lsearch -exact $flags nosync] != -1} {
            ui_debug "Skipping $source"
            continue
        }
        ui_info "Synchronizing local ports tree from $source"
        switch -regexp -- [macports::getprotocol $source] {
            {^file$} {
                set portdir [macports::getportdir $source]
                if {[file exists $portdir/.svn]} {
                    set svn_commandline "[macports::findBinary svn ${macports::autoconf::svn_path}] update --non-interactive ${portdir}"
                    ui_debug $svn_commandline
                    if {
                        [catch {
                            set euid [geteuid]
                            set egid [getegid]
                            ui_debug "changing euid/egid - current euid: $euid - current egid: $egid"
                            setegid [name_to_gid [file attributes $portdir -group]]
                            seteuid [name_to_uid [file attributes $portdir -owner]]
                            system $svn_commandline
                            seteuid $euid
                            setegid $egid
                        }]
                    } {
                        ui_debug "$::errorInfo"
                        return -code error "Synchronization of the local ports tree failed doing an svn update"
                    }
                }
            }
            {^mports$} {
                macports::index::sync $macports::portdbpath $source
            }
            {^rsync$} {
                # Where to, boss?
                set destdir [file dirname [macports::getindex $source]]
                file mkdir $destdir
                # Keep rsync happy with a trailing slash
                if {[string index $source end] != "/"} {
                    set source "${source}/"
                }
                # Do rsync fetch
                set rsync_commandline "${macports::autoconf::rsync_path} ${rsync_options} ${source} ${destdir}"
                ui_debug $rsync_commandline
                if {[catch {system $rsync_commandline}]} {
                    return -code error "Synchronization the local ports tree failed doing rsync"
                }
                if {[catch {system "chmod -R a+r \"$destdir\""}]} {
                    ui_warn "Setting world read permissions on parts of the ports tree failed, need root?"
                }
            }
            {^https?$|^ftp$} {
                set indexfile [macports::getindex $source]
                file mkdir [file dirname $indexfile]
                exec curl -L -s -S -o $indexfile $source/PortIndex
            }
            default {
                ui_warn "Unknown synchronization protocol for $source"
            }
        }
    }
}

# dportsearch
# Deprecated version of the new mportsearch proc, listed here as backwards
# compatibility glue for API clients that haven't updated to the new naming
proc dportsearch {pattern {case_sensitive yes} {matchstyle regexp} {field name}} {
    ui_warn "The dportsearch proc is deprecated and will be going away soon, please use mportsearch in the future!"
    mportsearch $pattern $case_sensitive $matchstyle $field
}

proc mportsearch {pattern {case_sensitive yes} {matchstyle regexp} {field name}} {
    global macports::portdbpath macports::sources
    set matches [list]
    set easy [expr { $field == "name" }]
    
    set found 0
    foreach source $sources {
        set flags [lrange $source 1 end]
        set source [lindex $source 0]
        if {[macports::getprotocol $source] == "mports"} {
            array set attrs [list name $pattern]
            set res [macports::index::search $macports::portdbpath $source [array get attrs]]
            eval lappend matches $res
        } else {
            if {[catch {set fd [open [macports::getindex $source] r]} result]} {
                ui_warn "Can't open index file for source: $source"
            } else {
                try {
                    incr found 1
                    while {[gets $fd line] >= 0} {
                        array unset portinfo
                        set name [lindex $line 0]
                        set len [lindex $line 1]
                        set line [read $fd $len]
                        
                        if {$easy} {
                            set target $name
                        } else {
                            array set portinfo $line
                            if {![info exists portinfo($field)]} continue
                            set target $portinfo($field)
                        }
                        
                        switch $matchstyle {
                            exact {
                                set matchres [expr 0 == ( {$case_sensitive == "yes"} ? [string compare $pattern $target] : [string compare -nocase $pattern $target] )]
                            }
                            glob {
                                set matchres [expr {$case_sensitive == "yes"} ? [string match $pattern $target] : [string match -nocase $pattern $target]]
                            }
                            regexp -
                            default {
                                set matchres [expr {$case_sensitive == "yes"} ? [regexp -- $pattern $target] : [regexp -nocase -- $pattern $target]]
                            }
                        }
                        
                        if {$matchres == 1} {
                            if {$easy} {
                                array set portinfo $line
                            }
                            switch -regexp -- [macports::getprotocol ${source}] {
                                {^rsync$} {
                                    # Rsync files are local
                                    set source_url "file://[macports::getsourcepath $source]"
                                }
                                default {
                                    set source_url $source
                                }
                            }
                            if {[info exists portinfo(portarchive)]} {
                                set porturl ${source_url}/$portinfo(portarchive)
                            } elseif {[info exists portinfo(portdir)]} {
                                set porturl ${source_url}/$portinfo(portdir)
                            }
                            if {[info exists porturl]} {
                                lappend line porturl $porturl
                                ui_debug "Found port in $porturl"
                            } else {
                                ui_debug "Found port info: $line"
                            }
                            lappend matches $name
                            lappend matches $line
                        }
                    }
                } catch {*} {
                    ui_warn "It looks like your PortIndex file may be corrupt."
                    throw
                } finally {
                    close $fd
                }
            }
        }
    }
    if {!$found} {
        return -code error "No index(es) found! Have you synced your source indexes?"
    }

    return $matches
}

# dportinfo
# Deprecated version of the new mportinfo proc, listed here as backwards
# compatibility glue for API clients that haven't updated to the new naming
proc dportinfo {mport} {
    ui_warn "The dportinfo proc is deprecated and will be going away soon, please use mportinfo in the future!"
    mport info $mport
}

proc mportinfo {mport} {
    set workername [ditem_key $mport workername]
    return [$workername eval array get PortInfo]
}

# dportclose
# Deprecated version of the new mportclose proc, listed here as backwards
# compatibility glue for API clients that haven't updated to the new naming
proc dportclose {mport} {
    ui_warn "The dportclose proc is deprecated and will be going away soon, please use mportclose in the future!"
    mportclose $mport
}

proc mportclose {mport} {
    global macports::open_mports
    set refcnt [ditem_key $mport refcnt]
    incr refcnt -1
    ditem_key $mport refcnt $refcnt
    if {$refcnt == 0} {
        dlist_delete macports::open_mports $mport
        set workername [ditem_key $mport workername]
        interp delete $workername
    }
}

##### Private Depspec API #####
# This API should be considered work in progress and subject to change without notice.
##### "

# _mportkey
# - returns a variable from the port's interpreter

proc _mportkey {mport key} {
    set workername [ditem_key $mport workername]
    return [$workername eval "return \$${key}"]
}

# mportdepends builds the list of mports which the given port depends on.
# This list is added to $mport.
# This list actually depends on the target.
# This method can optionally recurse through the dependencies, looking for
#   dependencies of dependencies.
# This method can optionally cut the search when ports are already installed or
#   the dependencies are satisfied.
#
# mport -> mport item
# target -> target to consider the dependency for
# recurseDeps -> if the search should be recursive
# skipSatisfied -> cut the search tree when encountering installed/satisfied
#                  dependencies ports.
# accDeps -> accumulator for recursive calls
# return 0 if everything was ok, an non zero integer otherwise.
proc mportdepends {mport {target ""} {recurseDeps 1} {skipSatisfied 1} {accDeps {}}} {

    array set portinfo [mportinfo $mport]
    set depends {}
    set deptypes {}
        
    # Determine deptypes to look for based on target
    switch $target {
        configure   { set deptypes "depends_lib" }
        
        build       { set deptypes "depends_lib depends_build" }
        
        test        -
        destroot    -
        install     -
        archive     -
        pkg         -
        mpkg        -
        rpm         -
        dpkg        -
        ""          { set deptypes "depends_lib depends_build depends_run" }
    }
    
    # Gather the dependencies for deptypes
    foreach deptype $deptypes {
        # Add to the list of dependencies if the option exists and isn't empty.
        if {[info exists portinfo($deptype)] && $portinfo($deptype) != ""} {
            set depends [concat $depends $portinfo($deptype)]
        }
    }

    set subPorts {}
    
    foreach depspec $depends {
        # grab the portname portion of the depspec
        set dep_portname [lindex [split $depspec :] end]
        
        # Find the porturl
        if {[catch {set res [mportsearch $dep_portname false exact]} error]} {
            global errorInfo
            ui_debug "$errorInfo"
            ui_error "Internal error: port search failed: $error"
            return 1
        }
        foreach {name array} $res {
            array set portinfo $array
            if {[info exists portinfo(porturl)]} {
                set porturl $portinfo(porturl)
                break
            }
        }

        if {![info exists porturl]} {
            ui_error "Dependency '$dep_portname' not found."
            return 1
        }

        set options [ditem_key $mport options]
        set variations [ditem_key $mport variations]

        # Figure out the subport.   
        set subport [mportopen $porturl $options $variations]

        # Is that dependency satisfied or this port installed?
        # If we don't skip or if it is not, add it to the list.
        if {!$skipSatisfied || ![_mportispresent $subport $depspec]} {
            # Append the sub-port's provides to the port's requirements list.
            ditem_append_unique $mport requires "[ditem_key $subport provides]"
    
            if {$recurseDeps} {
                # Skip the port if it's already in the accumulated list.
                if {[lsearch $accDeps $dep_portname] == -1} {
                    # Add it to the list
                    lappend accDeps $dep_portname
                
                    # We'll recursively iterate on it.
                    lappend subPorts $subport
                }
            }
        }
    }

    # Loop on the subports.
    if {$recurseDeps} {
        foreach subport $subPorts {
            # Sub ports should be installed (all dependencies must be satisfied).
            set res [mportdepends $subport "" $recurseDeps $skipSatisfied $accDeps]
            if {$res != 0} {
                return $res
            }
        }
    }
    
    return 0
}

# selfupdate procedure
proc macports::selfupdate {{optionslist {}}} {
    global macports::prefix macports::portdbpath macports::libpath macports::rsync_server macports::rsync_dir macports::rsync_options
    global macports::autoconf::macports_version macports::autoconf::rsync_path
    array set options $optionslist
    
    # syncing ports tree.
    if {[catch {mportsync} result]} {
        return -code error "Couldn't sync the ports tree: $result"
    }
    
    # create the path to the to be downloaded sources if it doesn't exist
    set mp_source_path [file join $portdbpath sources ${rsync_server} ${rsync_dir}/]
    if {![file exists $mp_source_path]} {
        file mkdir $mp_source_path
    }
    ui_debug "MacPorts sources location: $mp_source_path"
    
    # sync the MacPorts sources
    ui_debug "Updating MacPorts sources using rsync"
    if { [catch { system "$rsync_path $rsync_options rsync://${rsync_server}/${rsync_dir} $mp_source_path" } result ] } {
       return -code error "Error synchronizing MacPorts sources: $result"
    }

    # echo current MacPorts version
    ui_msg "\nMacPorts base version $macports::autoconf::macports_version installed"

    if { [info exists options(ports_force)] && $options(ports_force) == "yes" } {
        set use_the_force_luke yes
        ui_debug "Forcing a rebuild and reinstallation of MacPorts"
    } else {
<<<<<<< HEAD
        set mp_version_old 0
    }
    ui_msg "\nMacPorts base version $mp_version_old installed"

    ui_debug "Updating using rsync"
    if { [catch { system "$rsync_path $rsync_options rsync://${rsync_server}/${rsync_dir} $mp_base_path" } ] } {
        return -code error "Error: rsync failed in selfupdate"
    }

    # get downloaded macports version and write the old version back
    set fd [open [file join $mp_base_path config mp_version] r]
    gets $fd mp_version_new
    close $fd
    ui_msg "\nDownloaded MacPorts base version $mp_version_new"

=======
        set use_the_force_luke no
        ui_debug "Rebuilding and reinstalling MacPorts if needed"
        # Choose what version file to use: old, floating point format or new, real version number format
        set old_version_file [file join $mp_source_path config mp_version]
        set new_version_file [file join $mp_source_path config macports_version]
        if {[file exists $old_version_file]} {
            set fd [open $old_version_file r]
        } elseif {[file exists $new_version_file]} {
            set fd [open $new_version_file r]
        }
        # get downloaded MacPorts version
        gets $fd macports_version_new
        close $fd
        # echo downloaded MacPorts version
        ui_msg "Downloaded MacPorts base version $macports_version_new"
    }

>>>>>>> 8688d420
    # check if we we need to rebuild base
    if {$use_the_force_luke == "yes" || [rpm-vercomp $macports_version_new $macports::autoconf::macports_version] > 0} {
        # get installation user/group and permissions
        set owner [file attributes ${prefix} -owner]
        set group [file attributes ${prefix} -group]
        set perms [string range [file attributes ${prefix} -permissions] end-3 end]
        set installing_user [exec /usr/bin/id -un]
        if {![string equal $installing_user $owner]} {
            return -code error "User $installing_user does not own ${prefix} - try using sudo"
        }
        ui_debug "Permissions OK"

        # where to install our macports1.0 tcl package
        set mp_tclpackage_path [file join $portdbpath .tclpackage]
        if { [file exists $mp_tclpackage_path]} {
            set fd [open $mp_tclpackage_path r]
            gets $fd tclpackage
            close $fd
        } else {
            set tclpackage $libpath
        }
        
        # do the actual configure, build and installation of new base
        ui_msg "\nInstalling new MacPorts release in $prefix as $owner:$group - TCL-PACKAGE in $tclpackage; Permissions: $perms\n"
        if { [catch { system "cd $mp_source_path && ./configure --prefix=$prefix --with-tclpackage=$tclpackage --with-install-user=$owner --with-install-group=$group --with-directory-mode=$perms && make && make install" } result] } {
            return -code error "Error installing new MacPorts base: $result"
        }
    } else {
<<<<<<< HEAD
        ui_msg "\nThe MacPorts installation is not outdated and so was not updated"
=======
        ui_msg "\nThe MacPorts installation is not outdated so it was not updated"
>>>>>>> 8688d420
    }

    # set the MacPorts sources to the right owner
    set sources_owner [file attributes [file join $portdbpath sources/] -owner]
    ui_debug "Setting MacPorts sources ownership to $sources_owner"
    if { [catch { exec chown -R $sources_owner [file join $portdbpath sources/] } result] } {
        return -code error "Couldn't change permissions of the MacPorts sources at $mp_source_path to $sources_owner: $result"
    }

    ui_msg "selfupdate done!"

    return 0
}

proc macports::version {} {
    global macports::autoconf::macports_version
    return $macports::autoconf::macports_version
}

# upgrade procedure
proc macports::upgrade {portname dspec variationslist optionslist {depscachename ""}} {
    global macports::registry.installtype
    global macports::portarchivemode
    array set options $optionslist
    array set variations $variationslist
    if {![string match "" $depscachename]} {
        upvar $depscachename depscache
    } 

    # set to no-zero is epoch overrides version
    set epoch_override 0

    # check if the port is in tree
    if {[catch {mportsearch $portname false exact} result]} {
        global errorInfo
        ui_debug "$errorInfo"
        ui_error "port search failed: $result"
        return 1
    }
    # argh! port doesnt exist!
    if {$result == ""} {
        ui_error "No port $portname found."
        return 1
    }
    # fill array with information
    array set portinfo [lindex $result 1]

    # set version_in_tree and revision_in_tree
    if {![info exists portinfo(version)]} {
        ui_error "Invalid port entry for $portname, missing version"
        return 1
    }
    set version_in_tree "$portinfo(version)"
    set revision_in_tree "$portinfo(revision)"
    set epoch_in_tree "$portinfo(epoch)"

    # the depflag tells us if we should follow deps (this is for stuff installed outside MacPorts)
    # if this is set (not 0) we dont follow the deps
    set depflag 0

    # set version_installed and revision_installed
    set ilist {}
    if { [catch {set ilist [registry::installed $portname ""]} result] } {
        if {$result == "Registry error: $portname not registered as installed." } {
            ui_debug "$portname is *not* installed by MacPorts"
            # open porthandle    
            set porturl $portinfo(porturl)
            if {![info exists porturl]} {
                set porturl file://./    
            }    
            if {[catch {set workername [mportopen $porturl [array get options] ]} result]} {
                    global errorInfo
                    ui_debug "$errorInfo"
                    ui_error "Unable to open port: $result"        
                    return 1
            }

            if {![_mportispresent $workername $dspec ] } {
                # port in not installed - install it!
                if {[catch {set result [mportexec $workername install]} result]} {
                    global errorInfo
                    ui_debug "$errorInfo"
                    ui_error "Unable to exec port: $result"
                    return 1
                }
            } else {
                # port installed outside MacPorts
                ui_debug "$portname installed outside the MacPorts system"
                set depflag 1
            }

        } else {
            ui_error "Checking installed version failed: $result"
            exit 1
        }
    }
    set anyactive 0
    set version_installed {}
    set revision_installed {}
    set epoch_installed 0
    if {$ilist == ""} {
        # XXX  this sets $version_installed to $version_in_tree even if not installed!!
        set version_installed $version_in_tree
        set revision_installed $revision_in_tree
        # That was a very dirty hack showing how ugly our depencendy and upgrade code is.
        # To get it working when user provides -f, we also need to set the variant to
        # avoid a future failure.
        set variant ""
    } else {
        # a port could be installed but not activated
        # so, deactivate all and save newest for activation later
        set num 0
        set variant ""
        foreach i $ilist {
            set variant [lindex $i 3]
            set version [lindex $i 1]
            set revision [lindex $i 2]
            if { $version_installed == {} ||
                    [rpm-vercomp $version $version_installed] > 0
                    || ([rpm-vercomp $version $version_installed] == 0
                        && [rpm-vercomp $revision $revision_installed] > 0)} {
                set version_installed $version
                set revision_installed $revision
                set epoch_installed [registry::property_retrieve [registry::open_entry $portname [lindex $i 1] [lindex $i 2] $variant] epoch]
                set num $i
            }

            set isactive [lindex $i 4]
            if {$isactive == 1} {
                if { [rpm-vercomp $version_installed $version] < 0
                        || ([rpm-vercomp $version_installed $version] == 0
                            && [rpm-vercomp $revision_installed $revision] < 0)} {
                    # deactivate version
                    if {[catch {portimage::deactivate $portname $version $optionslist} result]} {
                        global errorInfo
                        ui_debug "$errorInfo"
                        ui_error "Deactivating $portname $version_installed_$revision_installed failed: $result"
                        return 1
                    }
                }
            }
        }
        if { [lindex $num 4] == 0 && 0 == [string compare "image" ${macports::registry.installtype}] } {
            # activate the latest installed version
            if {[catch {portimage::activate $portname ${version_installed}_$revision_installed$variant $optionslist} result]} {
                global errorInfo
                ui_debug "$errorInfo"
                ui_error "Activating $portname ${version_installed}_$revision_installed failed: $result"
                return 1
            }
        }
    }

    # output version numbers
    ui_debug "epoch: in tree: $epoch_in_tree installed: $epoch_installed"
    ui_debug "$portname ${version_in_tree}_$revision_in_tree exists in the ports tree"
    ui_debug "$portname ${version_installed}_$revision_installed is installed"

    # set the nodeps option  
    if {![info exists options(ports_nodeps)]} {
        set nodeps no
    } else {
        set nodeps yes
    }

    if {$nodeps == "yes" || $depflag == 1} {
        ui_debug "Not following dependencies"
        set depflag 0
    } else {
        # build depends is upgraded
        if {[info exists portinfo(depends_build)]} {
            foreach i $portinfo(depends_build) {
                if {![llength [array get depscache $i]]} {
                set d [lindex [split $i :] end]
                    set depscache($i) 1
                    upgrade $d $i $variationslist $optionslist depscache
                } 
            }
        }
        # library depends is upgraded
        if {[info exists portinfo(depends_lib)]} {
            foreach i $portinfo(depends_lib) {
                if {![llength [array get depscache $i]]} {
                set d [lindex [split $i :] end]
                    set depscache($i) 1
                    upgrade $d $i $variationslist $optionslist depscache
                } 
            }
        }
        # runtime depends is upgraded
        if {[info exists portinfo(depends_run)]} {
            foreach i $portinfo(depends_run) {
                if {![llength [array get depscache $i]]} {
                set d [lindex [split $i :] end]
                    set depscache($i) 1
                    upgrade $d $i $variationslist $optionslist depscache
                } 
            }
        }
    }

    # check installed version against version in ports
    if { ( [rpm-vercomp $version_installed $version_in_tree] > 0
            || ([rpm-vercomp $version_installed $version_in_tree] == 0
                && [rpm-vercomp $revision_installed $revision_in_tree] >= 0 ))
        && ![info exists options(ports_force)] } {
        ui_debug "No need to upgrade! $portname ${version_installed}_$revision_installed >= $portname ${version_in_tree}_$revision_in_tree"
        if { $epoch_installed >= $epoch_in_tree } {
            # Check if we have to do dependents
            if {[info exists options(ports_do_dependents)]} {
                # We do dependents ..
                set options(ports_nodeps) 1

                registry::open_dep_map
                set deplist [registry::list_dependents $portname]

                if { [llength deplist] > 0 } {
                    foreach dep $deplist {
                        set mpname [lindex $dep 2] 
                        macports::upgrade $mpname "port:$mpname" [array get variations] [array get options]
                    }
                }
            }

            return 0
        } else {
            ui_debug "epoch override ... upgrading!"
            set epoch_override 1
        }
    }

    # open porthandle
    set porturl $portinfo(porturl)
    if {![info exists porturl]} {
        set porturl file://./
    }

    # check if the variants is present in $version_in_tree
    set oldvariant $variant
    set variant [split $variant +]
    ui_debug "variants to install $variant"
    if {[info exists portinfo(variants)]} {
        set avariants $portinfo(variants)
    } else {
        set avariants {}
    }
    ui_debug "available variants are : $avariants"
    foreach v $variant {
        if {[lsearch $avariants $v] == -1} {
        } else {
            ui_debug "variant $v is present in $portname ${version_in_tree}_$revision_in_tree"
            set variations($v) "+"
        }
    }
    ui_debug "new portvariants: [array get variations]"
    
    if {[catch {set workername [mportopen $porturl [array get options] [array get variations]]} result]} {
        global errorInfo
        ui_debug "$errorInfo"
        ui_error "Unable to open port: $result"
        return 1
    }

    # install version_in_tree
    if {0 == [string compare "yes" ${macports::portarchivemode}]} {
        set upgrade_action "archive"
    } else {
        set upgrade_action "destroot"
    }

    if {[catch {set result [mportexec $workername $upgrade_action]} result] || $result != 0} {
        global errorInfo
        ui_debug "$errorInfo"
        ui_error "Unable to upgrade port: $result"
        return 1
    }

    # uninstall old ports
    if {[info exists options(port_uninstall_old)] || $epoch_override == 1 || [info exists options(ports_force)] || 0 != [string compare "image" ${macports::registry.installtype}] } {
        # uninstall old
        ui_debug "Uninstalling $portname ${version_installed}_$revision_installed$oldvariant"
        if {[catch {portuninstall::uninstall $portname ${version_installed}_$revision_installed$oldvariant $optionslist} result]} {
            global errorInfo
            ui_debug "$errorInfo"
            ui_error "Uninstall $portname ${version_installed}_$revision_installed$oldvariant failed: $result"
            return 1
        }
    } else {
        # XXX deactivate version_installed
        if {[catch {portimage::deactivate $portname ${version_installed}_$revision_installed$oldvariant $optionslist} result]} {
            global errorInfo
            ui_debug "$errorInfo"
            ui_error "Deactivating $portname ${version_installed}_$revision_installed failed: $result"
            return 1
        }
    }

    if {[catch {set result [mportexec $workername install]} result]} {
        global errorInfo
        ui_debug "$errorInfo"
        ui_error "Couldn't activate $portname ${version_in_tree}_$revision_in_tree$oldvariant: $result"
        return 1
    }

    # Check if we have to do dependents
    if {[info exists options(ports_do_dependents)]} {
        # We do dependents ..
        set options(ports_nodeps) 1

        registry::open_dep_map
        set deplist [registry::list_dependents $portname]

        if { [llength deplist] > 0 } {
            foreach dep $deplist {
                set mpname [lindex $dep 2] 
                macports::upgrade $mpname "port:$mpname" [array get variations] [array get options]
            }
        }
    }

    
    # close the port handle
    mportclose $workername
}<|MERGE_RESOLUTION|>--- conflicted
+++ resolved
@@ -1651,23 +1651,6 @@
         set use_the_force_luke yes
         ui_debug "Forcing a rebuild and reinstallation of MacPorts"
     } else {
-<<<<<<< HEAD
-        set mp_version_old 0
-    }
-    ui_msg "\nMacPorts base version $mp_version_old installed"
-
-    ui_debug "Updating using rsync"
-    if { [catch { system "$rsync_path $rsync_options rsync://${rsync_server}/${rsync_dir} $mp_base_path" } ] } {
-        return -code error "Error: rsync failed in selfupdate"
-    }
-
-    # get downloaded macports version and write the old version back
-    set fd [open [file join $mp_base_path config mp_version] r]
-    gets $fd mp_version_new
-    close $fd
-    ui_msg "\nDownloaded MacPorts base version $mp_version_new"
-
-=======
         set use_the_force_luke no
         ui_debug "Rebuilding and reinstalling MacPorts if needed"
         # Choose what version file to use: old, floating point format or new, real version number format
@@ -1685,7 +1668,6 @@
         ui_msg "Downloaded MacPorts base version $macports_version_new"
     }
 
->>>>>>> 8688d420
     # check if we we need to rebuild base
     if {$use_the_force_luke == "yes" || [rpm-vercomp $macports_version_new $macports::autoconf::macports_version] > 0} {
         # get installation user/group and permissions
@@ -1714,11 +1696,7 @@
             return -code error "Error installing new MacPorts base: $result"
         }
     } else {
-<<<<<<< HEAD
-        ui_msg "\nThe MacPorts installation is not outdated and so was not updated"
-=======
         ui_msg "\nThe MacPorts installation is not outdated so it was not updated"
->>>>>>> 8688d420
     }
 
     # set the MacPorts sources to the right owner
