# -*- coding: utf-8; mode: tcl; tab-width: 4; indent-tabs-mode: nil; c-basic-offset: 4 -*- vim:fenc=utf-8:filetype=tcl:et:sw=4:ts=4:sts=4
# macports.tcl
# $Id$
#
# Copyright (c) 2002 Apple Computer, Inc.
# Copyright (c) 2004 - 2005 Paul Guyot, <pguyot@kallisys.net>.
# Copyright (c) 2004 - 2006 Ole Guldberg Jensen <olegb@opendarwin.org>.
# Copyright (c) 2004 - 2005 Robert Shaw <rshaw@opendarwin.org>
# All rights reserved.
#
# Redistribution and use in source and binary forms, with or without
# modification, are permitted provided that the following conditions
# are met:
# 1. Redistributions of source code must retain the above copyright
#    notice, this list of conditions and the following disclaimer.
# 2. Redistributions in binary form must reproduce the above copyright
#    notice, this list of conditions and the following disclaimer in the
#    documentation and/or other materials provided with the distribution.
# 3. Neither the name of Apple Computer, Inc. nor the names of its contributors
#    may be used to endorse or promote products derived from this software
#    without specific prior written permission.
#
# THIS SOFTWARE IS PROVIDED BY THE COPYRIGHT HOLDERS AND CONTRIBUTORS "AS IS"
# AND ANY EXPRESS OR IMPLIED WARRANTIES, INCLUDING, BUT NOT LIMITED TO, THE
# IMPLIED WARRANTIES OF MERCHANTABILITY AND FITNESS FOR A PARTICULAR PURPOSE
# ARE DISCLAIMED. IN NO EVENT SHALL THE COPYRIGHT OWNER OR CONTRIBUTORS BE
# LIABLE FOR ANY DIRECT, INDIRECT, INCIDENTAL, SPECIAL, EXEMPLARY, OR
# CONSEQUENTIAL DAMAGES (INCLUDING, BUT NOT LIMITED TO, PROCUREMENT OF
# SUBSTITUTE GOODS OR SERVICES; LOSS OF USE, DATA, OR PROFITS; OR BUSINESS
# INTERRUPTION) HOWEVER CAUSED AND ON ANY THEORY OF LIABILITY, WHETHER IN
# CONTRACT, STRICT LIABILITY, OR TORT (INCLUDING NEGLIGENCE OR OTHERWISE)
# ARISING IN ANY WAY OUT OF THE USE OF THIS SOFTWARE, EVEN IF ADVISED OF THE
# POSSIBILITY OF SUCH DAMAGE.
#
package provide macports 1.0
package require macports_dlist 1.0
package require macports_index 1.0
package require macports_util 1.0

namespace eval macports {
    namespace export bootstrap_options user_options portinterp_options open_mports ui_priorities
    variable bootstrap_options "\
        portdbpath libpath binpath auto_path extra_env sources_conf prefix portdbformat \
        portautoclean porttrace \
        portverbose destroot_umask variants_conf rsync_server rsync_options \
        rsync_dir startupitem_type place_worksymlink xcodeversion xcodebuildcmd \
        mp_remote_url mp_remote_submit_url configureccache configuredistcc configurepipe buildnicevalue buildmakejobs \
        applications_dir frameworks_dir developer_dir universal_archs build_arch \
        macportsuser proxy_override_env proxy_http proxy_https proxy_ftp proxy_rsync proxy_skip"
    variable user_options "submitter_name submitter_email submitter_key"
    variable portinterp_options "\
        portdbpath porturl portpath portbuildpath auto_path prefix prefix_frozen portsharepath \
        registry.path registry.format portimagefilepath portautoclean \
        porttrace portverbose destroot_umask rsync_server \
        rsync_options rsync_dir startupitem_type place_worksymlink \
        mp_remote_url mp_remote_submit_url configureccache configuredistcc configurepipe buildnicevalue buildmakejobs \
        applications_dir frameworks_dir developer_dir universal_archs build_arch $user_options \
        os_arch os_endian os_major os_platform os_version"

    # deferred options are only computed when needed.
    # they are not exported to the trace thread.
    # they are not exported to the interpreter in system_options array.
    variable portinterp_deferred_options "xcodeversion xcodebuildcmd"

    variable open_mports {}

    variable ui_priorities "debug info msg error warn"
}

# Provided UI instantiations
# For standard messages, the following priorities are defined
#     debug, info, msg, warn, error
# Clients of the library are expected to provide ui_prefix and ui_channels with
# the following prototypes.
#     proc ui_prefix {priority}
#     proc ui_channels {priority}
# ui_prefix returns the prefix for the messages, if any.
# ui_channels returns a list of channels to output the message to, empty for
#     no message.
# if these functions are not provided, defaults are used.
# Clients of the library may optionally provide ui_init with the following
# prototype.
#     proc ui_init {priority prefix channels message}
# ui_init needs to correctly define the proc ::ui_$priority {message} or throw
# an error.
# if this function is not provided or throws an error, default procedures for
# ui_$priority are defined.

# ui_options accessor
proc macports::ui_isset {val} {
    if {[info exists macports::ui_options($val)]} {
        if {$macports::ui_options($val) == "yes"} {
            return 1
        }
    }
    return 0
}


# global_options accessor
proc macports::global_option_isset {val} {
    if {[info exists macports::global_options($val)]} {
        if {$macports::global_options($val) == "yes"} {
            return 1
        }
    }
    return 0
}


proc macports::ui_init {priority args} {
    # Get the list of channels.
    if {[llength [info commands ui_channels]] > 0} {
        set channels [ui_channels $priority]
    } else {
        set channels [ui_channels_default $priority]
    }

    # Simplify ui_$priority.
    set nbchans [llength $channels]
    if {$nbchans == 0} {
        proc ::ui_$priority {args} {}
    } else {
        if {[llength [info commands ui_prefix]] > 0} {
            set prefix [ui_prefix $priority]
        } else {
            set prefix [ui_prefix_default $priority]
        }

        if {[llength [info commands ::ui_init]] > 0} {
            eval ::ui_init $priority $prefix $channels $args
        } else {
            if {$nbchans == 1} {
                set chan [lindex $channels 0]
                proc ::ui_$priority {args} [subst {
                    if {\[lindex \$args 0\] == "-nonewline"} {
                        puts -nonewline $chan "$prefix\[lindex \$args 1\]"
                    } else {
                        puts $chan "$prefix\[lindex \$args 0\]"
                    }
                }]
            } else {
                proc ::ui_$priority {args} [subst {
                    foreach chan \$channels {
                        if {\[lindex \$args 0\] == "-nonewline"} {
                            puts -nonewline $chan "$prefix\[lindex \$args 1\]"
                        } else {
                            puts $chan "$prefix\[lindex \$args 0\]"
                        }
                    }
                }]
            }
        }

        # Call ui_$priority
        eval ::ui_$priority $args
    }
}

# Default implementation of ui_prefix
proc macports::ui_prefix_default {priority} {
    switch $priority {
        debug {
            return "DEBUG: "
        }
        error {
            return "Error: "
        }
        warn {
            return "Warning: "
        }
        default {
            return ""
        }
    }
}

# Default implementation of ui_channels:
# ui_options(ports_debug) - If set, output debugging messages
# ui_options(ports_verbose) - If set, output info messages (ui_info)
# ui_options(ports_quiet) - If set, don't output "standard messages"
proc macports::ui_channels_default {priority} {
    switch $priority {
        debug {
            if {[ui_isset ports_debug]} {
                return {stderr}
            } else {
                return {}
            }
        }
        info {
            if {[ui_isset ports_verbose]} {
                return {stdout}
            } else {
                return {}
            }
        }
        msg {
            if {[ui_isset ports_quiet]} {
                return {}
            } else {
                return {stdout}
            }
        }
        warn -
        error {
            return {stderr}
        }
        default {
            return {stdout}
        }
    }
}

foreach priority ${macports::ui_priorities} {
    proc ui_$priority {args} [subst { eval macports::ui_init $priority \$args }]
}

# Replace puts to catch errors (typically broken pipes when being piped to head)
rename puts tcl::puts
proc puts {args} {
    catch "tcl::puts $args"
}

# find a binary either in a path defined at MacPorts' configuration time
# or in the PATH environment variable through macports::binaryInPath (fallback)
proc macports::findBinary {prog {autoconf_hint ""}} {
    if {${autoconf_hint} != "" && [file executable ${autoconf_hint}]} {
        return ${autoconf_hint}
    } else {
        if {[catch {set cmd_path [macports::binaryInPath ${prog}]} result] == 0} {
            return ${cmd_path}
        } else {
            return -code error "${result} or at its MacPorts configuration time location, did you move it?"
        }
    }
}

# check for a binary in the path
# returns an error code if it cannot be found
proc macports::binaryInPath {prog} {
    global env
    foreach dir [split $env(PATH) :] {
        if {[file executable [file join $dir $prog]]} {
            return [file join $dir $prog]
        }
    }
    return -code error [format [msgcat::mc "Failed to locate '%s' in path: '%s'"] $prog $env(PATH)];
}

# deferred option processing
proc macports::getoption {name} {
    global macports::$name
    return [expr $$name]
}

# deferred and on-need extraction of xcodeversion and xcodebuildcmd.
proc macports::setxcodeinfo {name1 name2 op} {
    global macports::xcodeversion
    global macports::xcodebuildcmd

    trace remove variable macports::xcodeversion read macports::setxcodeinfo
    trace remove variable macports::xcodebuildcmd read macports::setxcodeinfo

    if {[catch {set xcodebuild [binaryInPath "xcodebuild"]}] == 0} {
        if {![info exists xcodeversion]} {
            # Determine xcode version (<= 2.0 or 2.1)
            if {[catch {set xcodebuildversion [exec xcodebuild -version]}] == 0} {
                if {[regexp "DevToolsCore-(.*); DevToolsSupport-(.*)" $xcodebuildversion devtoolscore_v devtoolssupport_v] == 1} {
                    if {$devtoolscore_v >= 620.0 && $devtoolssupport_v >= 610.0} {
                        # for now, we don't need to distinguish 2.1 from 2.1 or higher.
                        set macports::xcodeversion "2.1"
                    } else {
                        set macports::xcodeversion "2.0orlower"
                    }
                } else {
                    set macports::xcodeversion "2.0orlower"
                }
            } else {
                set macports::xcodeversion "2.0orlower"
            }
        }

        if {![info exists xcodebuildcmd]} {
            set macports::xcodebuildcmd "xcodebuild"
        }
    } elseif {[catch {set pbxbuild [binaryInPath "pbxbuild"]}] == 0} {
        if {![info exists xcodeversion]} {
            set macports::xcodeversion "pb"
        }
        if {![info exists xcodebuildcmd]} {
            set macports::xcodebuildcmd "pbxbuild"
        }
    } else {
        if {![info exists xcodeversion]} {
            set macports::xcodeversion "none"
        }
        if {![info exists xcodebuildcmd]} {
            set macports::xcodebuildcmd "none"
        }
    }
}

proc mportinit {{up_ui_options {}} {up_options {}} {up_variations {}}} {
    if {$up_ui_options eq ""} {
        array set macports::ui_options {}
    } else {
        upvar $up_ui_options temp_ui_options
        array set macports::ui_options [array get temp_ui_options]
    }
    if {$up_options eq ""} {
        array set macports::global_options {}
    } else {
        upvar $up_options temp_options
        array set macports::global_options [array get temp_options]
    }
    if {$up_variations eq ""} {
        array set variations {}
    } else {
        upvar $up_variations variations
    }

    global auto_path env tcl_platform
    global macports::autoconf::macports_conf_path
    global macports::macports_user_dir
    global macports::bootstrap_options
    global macports::user_options
    global macports::extra_env
    global macports::portconf
    global macports::portdbpath
    global macports::portsharepath
    global macports::registry.format
    global macports::registry.path
    global macports::portimagefilepath
    global macports::sources
    global macports::sources_default
    global macports::sources_conf
    global macports::destroot_umask
    global macports::libpath
    global macports::prefix
    global macports::macportsuser
    global macports::prefix_frozen
    global macports::rsync_dir
    global macports::rsync_options
    global macports::rsync_server
    global macports::variants_conf
    global macports::xcodebuildcmd
    global macports::xcodeversion
    global macports::configureccache
    global macports::configuredistcc
    global macports::configurepipe
    global macports::buildnicevalue
    global macports::buildmakejobs
    global macports::universal_archs
    global macports::build_arch
    global macports::os_arch
    global macports::os_endian
    global macports::os_major
    global macports::os_platform
    global macports::os_version

    # Set the system encoding to utf-8
    encoding system utf-8

    # Ensure that the macports user directory exists if HOME is defined
    if {[info exists env(HOME)]} {
        set macports::macports_user_dir [file normalize $macports::autoconf::macports_user_dir]
    } else {
        # Otherwise define the user directory as a direcotory that will never exist
        set macports::macports_user_dir "/dev/null/NO_HOME_DIR"
    }

    # Configure the search path for configuration files
    set conf_files ""
    lappend conf_files "${macports_conf_path}/macports.conf"
    if { [file isdirectory $macports_user_dir] } {
        lappend conf_files "${macports_user_dir}/macports.conf"
    }
    if {[info exists env(PORTSRC)]} {
        set PORTSRC $env(PORTSRC)
        lappend conf_files ${PORTSRC}
    }

    # Process the first configuration file we find on conf_files list
    foreach file $conf_files {
        if [file exists $file] {
            set portconf $file
            set fd [open $file r]
            while {[gets $fd line] >= 0} {
                if {[regexp {^(\w+)([ \t]+(.*))?$} $line match option ignore val] == 1} {
                    if {[lsearch $bootstrap_options $option] >= 0} {
                        set macports::$option [string trim $val]
                        global macports::$option
                    }
                }
            }
            close $fd
        }
    }

    # Process per-user only settings
    set per_user "${macports_user_dir}/user.conf"
    if [file exists $per_user] {
        set fd [open $per_user r]
        while {[gets $fd line] >= 0} {
            if {[regexp {^(\w+)([ \t]+(.*))?$} $line match option ignore val] == 1} {
                if {[lsearch $user_options $option] >= 0} {
                    set macports::$option $val
                    global macports::$option
                }
            }
        }
        close $fd
    }

    if {![info exists sources_conf]} {
        return -code error "sources_conf must be set in ${macports_conf_path}/macports.conf or in your ${macports_user_dir}/macports.conf file"
    }
    set fd [open $sources_conf r]
    while {[gets $fd line] >= 0} {
        set line [string trimright $line]
        if {![regexp {^\s*#|^$} $line]} {
            if {[regexp {^([\w-]+://\S+)(?:\s+\[(\w+(?:,\w+)*)\])?$} $line _ url flags]} {
                set flags [split $flags ,]
                foreach flag $flags {
                    if {[lsearch -exact [list nosync default] $flag] == -1} {
                        ui_warn "$sources_conf source '$line' specifies invalid flag '$flag'"
                    }
                    if {$flag == "default"} {
                        if {[info exists sources_default]} {
                            ui_warn "More than one default port source is defined."
                        }
                        set sources_default [concat [list $url] $flags]
                    }
                }
                lappend sources [concat [list $url] $flags]
            } else {
                ui_warn "$sources_conf specifies invalid source '$line', ignored."
            }
        }
    }
    close $fd
    # Make sure the default port source is defined. Otherwise
    # [macports::getportresourcepath] fails when the first source doesn't
    # contain _resources.
    if {![info exists sources_default]} {
        ui_warn "No default port source specified in $sources_conf, using last source as default"
        set sources_default [lindex $sources end]
    }

    if {![info exists sources]} {
        if {[file isdirectory ports]} {
            set sources "file://[pwd]/ports"
        } else {
            return -code error "No sources defined in $sources_conf"
        }
    }

    if {[info exists variants_conf]} {
        if {[file exist $variants_conf]} {
            set fd [open $variants_conf r]
            while {[gets $fd line] >= 0} {
                set line [string trimright $line]
                if {![regexp {^[\ \t]*#.*$|^$} $line]} {
                    foreach arg [split $line " \t"] {
                        if {[regexp {^([-+])([-A-Za-z0-9_+\.]+)$} $arg match sign opt] == 1} {
                            if {![info exists variations($opt)]} {
                                set variations($opt) $sign
                            }
                        } else {
                            ui_warn "$variants_conf specifies invalid variant syntax '$arg', ignored."
                        }
                    }
                }
            }
            close $fd
        } else {
            ui_debug "$variants_conf does not exist, variants_conf setting ignored."
        }
    }

    if {![info exists portdbpath]} {
        return -code error "portdbpath must be set in ${macports_conf_path}/macports.conf or in your ${macports_user_dir}/macports.conf"
    }
    if {![file isdirectory $portdbpath]} {
        if {![file exists $portdbpath]} {
            if {[catch {file mkdir $portdbpath} result]} {
                return -code error "portdbpath $portdbpath does not exist and could not be created: $result"
            }
        } else {
            return -code error "$portdbpath is not a directory. Please create the directory $portdbpath and try again"
        }
    }

    set registry.path $portdbpath
    set portimagefilepath [file join $portdbpath images]

    # Format for receipts, can currently be either "flat" or "sqlite"
    if {[info exists portdbformat]} {
        if { $portdbformat == "sqlite" } {
            return -code error "SQLite is not yet supported for registry storage."
        }
        set registry.format receipt_${portdbformat}
    } else {
        set registry.format receipt_flat
    }

    # Autoclean mode, whether to automatically call clean after "install"
    if {![info exists portautoclean]} {
        set macports::portautoclean "yes"
        global macports::portautoclean
    }
    # Check command line override for autoclean
    if {[info exists macports::global_options(ports_autoclean)]} {
        if {![string equal $macports::global_options(ports_autoclean) $portautoclean]} {
            set macports::portautoclean $macports::global_options(ports_autoclean)
        }
    }
    # Trace mode, whether to use darwintrace to debug ports.
    if {![info exists porttrace]} {
        set macports::porttrace "no"
        global macports::porttrace
    }
    # Check command line override for trace
    if {[info exists macports::global_options(ports_trace)]} {
        if {![string equal $macports::global_options(ports_trace) $porttrace]} {
            set macports::porttrace $macports::global_options(ports_trace)
        }
    }

    # Duplicate prefix into prefix_frozen, so that port actions
    # can always get to the original prefix, even if a portfile overrides prefix
    set macports::prefix_frozen $prefix

    # Export verbosity.
    if {![info exists portverbose]} {
        set macports::portverbose "no"
        global macports::portverbose
    }
    if {[info exists macports::ui_options(ports_verbose)]} {
        if {![string equal $macports::ui_options(ports_verbose) $portverbose]} {
            set macports::portverbose $macports::ui_options(ports_verbose)
        }
    }

    # Set rync options
    if {![info exists rsync_server]} {
        set macports::rsync_server rsync.macports.org
        global macports::rsync_server
    }
    if {![info exists rsync_dir]} {
        set macports::rsync_dir release/base/
        global macports::rsync_dir
    }
    if {![info exists rsync_options]} {
        set rsync_options "-rtzv --delete-after"
        global macports::rsync_options
    }

    set portsharepath ${prefix}/share/macports
    if {![file isdirectory $portsharepath]} {
        return -code error "Data files directory '$portsharepath' must exist"
    }

    if {![info exists libpath]} {
        set libpath "${prefix}/share/macports/Tcl"
    }

    if {![info exists binpath]} {
        set env(PATH) "${prefix}/bin:${prefix}/sbin:/bin:/sbin:/usr/bin:/usr/sbin"
    } else {
        set env(PATH) "$binpath"
    }

    # Set startupitem default type (can be overridden by portfile)
    if {![info exists macports::startupitem_type]} {
        set macports::startupitem_type "default"
    }

    # Default place_worksymlink
    if {![info exists macports::place_worksymlink]} {
        set macports::place_worksymlink yes
    }

    # Default mp remote options
    if {![info exists macports::mp_remote_url]} {
        set macports::mp_remote_url "http://db.macports.org"
    }
    if {![info exists macports::mp_remote_submit_url]} {
        set macports::mp_remote_submit_url "${macports::mp_remote_url}/submit"
    }

    # Default mp configure options
    if {![info exists macports::configureccache]} {
        set macports::configureccache no
    }
    if {![info exists macports::configuredistcc]} {
        set macports::configuredistcc no
    }
    if {![info exists macports::configurepipe]} {
        set macports::configurepipe no
    }

    # Default mp build options
    if {![info exists macports::buildnicevalue]} {
        set macports::buildnicevalue 0
    }
    if {![info exists macports::buildmakejobs]} {
        set macports::buildmakejobs 0
    }
    
    # Default Xcode Tools path
    if {![info exists macports::developer_dir]} {
        set macports::developer_dir "/Developer"
    }

    # Default mp universal options
    if {![info exists macports::universal_archs]} {
        if {[lindex [split $tcl_platform(osVersion) .] 0] >= 10} {
            set macports::universal_archs {x86_64 i386}
        } else {
            set macports::universal_archs {i386 ppc}
        }
    }
    
    # Default arch to build for
    if {![info exists macports::build_arch]} {
        if {$tcl_platform(os) == "Darwin"} {
            if {[lindex [split $tcl_platform(osVersion) .] 0] >= 10} {
                if {[sysctl hw.cpu64bit_capable] == 1} {
                    set macports::build_arch x86_64
                } else {
                    set macports::build_arch i386
                }
            } else {
                if {$tcl_platform(machine) == "Power Macintosh"} {
                    set macports::build_arch ppc
                } else {
                    set macports::build_arch i386
                }
            }
        } else {
            set macports::build_arch ""
        }
    }

    # Platform Settings
    set os_arch $tcl_platform(machine)
    if {$os_arch == "Power Macintosh"} { set os_arch "powerpc" }
    if {$os_arch == "i586" || $os_arch == "i686"} { set os_arch "i386" }
    set os_endian [string range $tcl_platform(byteOrder) 0 end-6]
    set os_version $tcl_platform(osVersion)
    set os_major [lindex [split $os_version .] 0]
    set os_platform [string tolower $tcl_platform(os)]

    # ENV cleanup.
    set keepenvkeys {
        DISPLAY DYLD_FALLBACK_FRAMEWORK_PATH
        DYLD_FALLBACK_LIBRARY_PATH DYLD_FRAMEWORK_PATH
        DYLD_LIBRARY_PATH DYLD_INSERT_LIBRARIES
        HOME JAVA_HOME MASTER_SITE_LOCAL
        PATCH_SITE_LOCAL PATH PORTSRC RSYNC_PROXY TMP TMPDIR
        USER GROUP
        http_proxy HTTPS_PROXY FTP_PROXY ALL_PROXY NO_PROXY
        COLUMNS LINES
    }
    if {[info exists extra_env]} {
        set keepenvkeys [concat ${keepenvkeys} ${extra_env}]
    }

    foreach envkey [array names env] {
        if {[lsearch $keepenvkeys $envkey] == -1} {
            array unset env $envkey
        }
    }

    if {![info exists xcodeversion] || ![info exists xcodebuildcmd]} {
        # We'll resolve these later (if needed)
        trace add variable macports::xcodeversion read macports::setxcodeinfo
        trace add variable macports::xcodebuildcmd read macports::setxcodeinfo
    }

    # Set the default umask
    if {![info exists destroot_umask]} {
        set destroot_umask 022
    }

    if {[info exists master_site_local] && ![info exists env(MASTER_SITE_LOCAL)]} {
        set env(MASTER_SITE_LOCAL) "$master_site_local"
    }

    if {[file isdirectory $libpath]} {
        lappend auto_path $libpath
        set macports::auto_path $auto_path

        # XXX: not sure if this the best place, but it needs to happen
        # early, and after auto_path has been set.  Or maybe Pextlib
        # should ship with macports1.0 API?
        package require Pextlib 1.0
        package require registry 1.0
    } else {
        return -code error "Library directory '$libpath' must exist"
    }

    # unset environment an extra time, to work around bugs in Leopard Tcl
    foreach envkey [array names env] {
        if {[lsearch $keepenvkeys $envkey] == -1} {
            unsetenv $envkey
        }
    }

    # Proxy handling (done this late since Pextlib is needed)
    if {![info exists proxy_override_env] } {
        set proxy_override_env "no"
    }
    array set sysConfProxies [get_systemconfiguration_proxies]
    if {![info exists env(http_proxy)] || $proxy_override_env == "yes" } {
        if {[info exists proxy_http]} {
            set env(http_proxy) $proxy_http
        } elseif {[info exists sysConfProxies(proxy_http)]} {
            set env(http_proxy) $sysConfProxies(proxy_http)
        }
    }
    if {![info exists env(HTTPS_PROXY)] || $proxy_override_env == "yes" } {
        if {[info exists proxy_https]} {
            set env(HTTPS_PROXY) $proxy_https
        } elseif {[info exists sysConfProxies(proxy_https)]} {
            set env(HTTPS_PROXY) $sysConfProxies(proxy_https)
        }
    }
    if {![info exists env(FTP_PROXY)] || $proxy_override_env == "yes" } {
        if {[info exists proxy_ftp]} {
            set env(FTP_PROXY) $proxy_ftp
        } elseif {[info exists sysConfProxies(proxy_ftp)]} {
            set env(FTP_PROXY) $sysConfProxies(proxy_ftp)
        }
    }
    if {![info exists env(RSYNC_PROXY)] || $proxy_override_env == "yes" } {
        if {[info exists proxy_rsync]} {
            set env(RSYNC_PROXY) $proxy_rsync
        }
    }
    if {![info exists env(NO_PROXY)] || $proxy_override_env == "yes" } {
        if {[info exists proxy_skip]} {
            set env(NO_PROXY) $proxy_skip
        } elseif {[info exists sysConfProxies(proxy_skip)]} {
            set env(NO_PROXY) $sysConfProxies(proxy_skip)
        }
    }

    # load the quick index
    _mports_load_quickindex

    set default_source_url [lindex ${sources_default} 0]
    if {[macports::getprotocol $default_source_url] == "file"} {
        set default_portindex [macports::getindex $default_source_url]
        if {[file exists $default_portindex] && [expr [clock seconds] - [file mtime $default_portindex]] > 1209600} {
            ui_warn "port definitions are more than two weeks old, consider using selfupdate"
        }
    }
}

proc macports::worker_init {workername portpath porturl portbuildpath options variations} {
    global macports::portinterp_options macports::portinterp_deferred_options

    # Hide any Tcl commands that should be inaccessible to port1.0 and Portfiles
    # exit: It should not be possible to exit the interpreter
    interp hide $workername exit

    # cd: This is necessary for some code in port1.0, but should be hidden
    interp eval $workername "rename cd _cd"

    # Tell the sub interpreter about all the Tcl packages we already
    # know about so it won't glob for packages.
    foreach pkgName [package names] {
        foreach pkgVers [package versions $pkgName] {
            set pkgLoadScript [package ifneeded $pkgName $pkgVers]
            $workername eval "package ifneeded $pkgName $pkgVers {$pkgLoadScript}"
        }
    }

    # Create package require abstraction procedure
    $workername eval "proc PortSystem \{version\} \{ \n\
            package require port \$version \}"

    # Clearly separate slave interpreters and the master interpreter.
    $workername alias mport_exec mportexec
    $workername alias mport_open mportopen
    $workername alias mport_close mportclose
    $workername alias mport_lookup mportlookup

    # instantiate the UI call-backs
    foreach priority ${macports::ui_priorities} {
        $workername alias ui_$priority ui_$priority
    }
    $workername alias ui_prefix ui_prefix
    $workername alias ui_channels ui_channels

    # Export some utility functions defined here.
    $workername alias macports_create_thread macports::create_thread
    $workername alias getportworkpath_from_buildpath macports::getportworkpath_from_buildpath
    $workername alias getportimagename_from_port_info macports::getportimagename_from_port_info
    $workername alias getportresourcepath macports::getportresourcepath
    $workername alias getdefaultportresourcepath macports::getdefaultportresourcepath
    $workername alias getprotocol macports::getprotocol
    $workername alias getportdir macports::getportdir
    $workername alias findBinary macports::findBinary
    $workername alias binaryInPath macports::binaryInPath
    $workername alias sysctl sysctl

    # New Registry/Receipts stuff
    $workername alias registry_new registry::new_entry
    $workername alias registry_open registry::open_entry
    $workername alias registry_write registry::write_entry
    $workername alias registry_prop_store registry::property_store
    $workername alias registry_prop_retr registry::property_retrieve
    $workername alias registry_delete registry::delete_entry
    $workername alias registry_exists registry::entry_exists
    $workername alias registry_exists_for_name registry::entry_exists_for_name
    $workername alias registry_activate registry::activate
    $workername alias registry_deactivate registry::deactivate
    $workername alias registry_register_deps registry::register_dependencies
    $workername alias registry_fileinfo_for_index registry::fileinfo_for_index
    $workername alias registry_fileinfo_for_file registry::fileinfo_for_file
    $workername alias registry_bulk_register_files registry::register_bulk_files
    $workername alias registry_installed registry::installed
    $workername alias registry_active registry::active

    # Image file processing
    $workername alias install_register_imagefile macports::install_register_imagefile

    # deferred options processing.
    $workername alias getoption macports::getoption

    foreach opt $portinterp_options {
        if {![info exists $opt]} {
            global macports::$opt
        }
        if {[info exists $opt]} {
            $workername eval set system_options($opt) \{[set $opt]\}
            $workername eval set $opt \{[set $opt]\}
        }
    }

    foreach opt $portinterp_deferred_options {
        global macports::$opt
        # define the trace hook.
        $workername eval \
            "proc trace_$opt {name1 name2 op} { \n\
                trace remove variable ::$opt read ::trace_$opt \n\
                global $opt \n\
                set $opt \[getoption $opt\] \n\
            }"
        # next access will actually define the variable.
        $workername eval "trace add variable ::$opt read ::trace_$opt"
        # define some value now
        $workername eval set $opt "?"
    }

    foreach {opt val} $options {
        $workername eval set user_options($opt) $val
        $workername eval set $opt $val
    }

    foreach {var val} $variations {
        $workername eval set variations($var) $val
    }
}

# Create a thread with most configuration options set.
# The newly created thread is sent portinterp_options vars and knows where to
# find all packages we know.
proc macports::create_thread {} {
    package require Thread

    global macports::portinterp_options

    # Create the thread.
    set result [thread::create -preserved {thread::wait}]

    # Tell the thread about all the Tcl packages we already
    # know about so it won't glob for packages.
    foreach pkgName [package names] {
        foreach pkgVers [package versions $pkgName] {
            set pkgLoadScript [package ifneeded $pkgName $pkgVers]
            thread::send -async $result "package ifneeded $pkgName $pkgVers {$pkgLoadScript}"
        }
    }

    # inherit configuration variables.
    thread::send -async $result "namespace eval macports {}"
    foreach opt $portinterp_options {
        if {![info exists $opt]} {
            global macports::$opt
        }
        if {[info exists $opt]} {
            thread::send -async $result "global macports::$opt"
            set val [set macports::$opt]
            thread::send -async $result "set macports::$opt \"$val\""
        }
    }

    return $result
}

proc macports::fetch_port {url} {
    global macports::portdbpath
    set fetchdir [file join $portdbpath portdirs]
    set fetchfile [file tail $url]
    file mkdir $fetchdir
    if {![file writable $fetchdir]} {
        return -code error "Port remote fetch failed: You do not have permission to write to $fetchdir"
    }
    if {[catch {curl fetch $url [file join $fetchdir $fetchfile]} result]} {
        return -code error "Port remote fetch failed: $result"
    }
    cd $fetchdir
    if {[catch {exec [findBinary tar $macports::autoconf::tar_path] -zxf $fetchfile} result]} {
        return -code error "Port extract failed: $result"
    }
    if {[regexp {(.+).tgz} $fetchfile match portdir] != 1} {
        return -code error "Can't decipher portdir from $fetchfile"
    }
    return [file join $fetchdir $portdir]
}

proc macports::getprotocol {url} {
    if {[regexp {(?x)([^:]+)://.+} $url match protocol] == 1} {
        return ${protocol}
    } else {
        return -code error "Can't parse url $url"
    }
}

# XXX: this really needs to be rethought in light of the remote index
# I've added the destdir parameter.  This is the location a remotely
# fetched port will be downloaded to (currently only applies to
# mports:// sources).
proc macports::getportdir {url {destdir "."}} {
    if {[regexp {(?x)([^:]+)://(.+)} $url match protocol string] == 1} {
        switch -regexp -- ${protocol} {
            {^file$} {
                return [file normalize $string]
            }
            {^mports$} {
                return [macports::index::fetch_port $url $destdir]
            }
            {^https?$|^ftp$} {
                return [macports::fetch_port $url]
            }
            default {
                return -code error "Unsupported protocol $protocol"
            }
        }
    } else {
        return -code error "Can't parse url $url"
    }
}

##
# Get the path to the _resources directory of the source
#
# If the file is not available in the current source, it will fall back to the
# default source. This behavior is controlled by the fallback parameter.
#
# @param url port url
# @param path path in _resources we are interested in
# @param fallback fall back to the default source tree
# @return path to the _resources directory or the path to the fallback
proc macports::getportresourcepath {url {path ""} {fallback yes}} {
    global macports::sources_default

    set protocol [getprotocol $url]

    switch -- ${protocol} {
        file {
            set proposedpath [file normalize [file join [getportdir $url] .. ..]]
        }
        default {
            set proposedpath [getsourcepath $url]
        }
    }

    # append requested path
    set proposedpath [file join $proposedpath _resources $path]

    if {$fallback == "yes" && ![file exists $proposedpath]} {
        return [getdefaultportresourcepath $path]
    }

    return $proposedpath
}

##
# Get the path to the _resources directory of the default source
#
# @param path path in _resources we are interested in
# @return path to the _resources directory of the default source
proc macports::getdefaultportresourcepath {{path ""}} {
    global macports::sources_default

    set default_source_url [lindex ${sources_default} 0]
    if {[getprotocol $default_source_url] == "file"} {
        set proposedpath [getportdir $default_source_url]
    } else {
        set proposedpath [getsourcepath $default_source_url]
    }

    # append requested path
    set proposedpath [file join $proposedpath _resources $path]

    return $proposedpath
}


# mport_filtervariants
# returns the given list of variants with implicitly-set ones removed
proc mport_filtervariants {variations {warn yes}} {
    # Iterate through the variants, filtering out
    # implicit ones. At the moment, the only implicit variants are
    # platform variants.
    set filteredvariations {}

    foreach {variation value} $variations {
        switch -regexp $variation {
            ^(pure)?darwin         -
            ^(free|net|open){1}bsd -
            ^i386                  -
            ^linux                 -
            ^macosx                -
            ^powerpc               -
            ^solaris               -
            ^sunos {
                if {$warn} {
                    ui_warn "Implicit variants should not be explicitly set or unset. $variation will be ignored."
                }
            }
            default {
                lappend filteredvariations $variation $value
            }
        }
    }
    return $filteredvariations
}


# mportopen
# Opens a MacPorts portfile specified by a URL.  The Portfile is
# opened with the given list of options and variations.  The result
# of this function should be treated as an opaque handle to a
# MacPorts Portfile.

proc mportopen {porturl {options ""} {variations ""} {nocache ""}} {
    global macports::portdbpath macports::portconf macports::open_mports auto_path

    # Look for an already-open MPort with the same URL.
    # XXX: should compare options and variations here too.
    # if found, return the existing reference and bump the refcount.
    if {$nocache != ""} {
        set mport {}
    } else {
        set mport [dlist_search $macports::open_mports porturl $porturl]
    }
    if {$mport != {}} {
        set refcnt [ditem_key $mport refcnt]
        incr refcnt
        ditem_key $mport refcnt $refcnt
        return $mport
    }

    array set options_array $options
    if {[info exists options_array(portdir)]} {
        set portdir $options_array(portdir)
    } else {
        set portdir ""
    }

    set portpath [macports::getportdir $porturl $portdir]
    ui_debug "Changing to port directory: $portpath"
    cd $portpath
    if {![file isfile Portfile]} {
        return -code error "Could not find Portfile in $portpath"
    }

    set workername [interp create]

    set mport [ditem_create]
    lappend macports::open_mports $mport
    ditem_key $mport porturl $porturl
    ditem_key $mport portpath $portpath
    ditem_key $mport workername $workername
    ditem_key $mport options $options
    ditem_key $mport variations $variations
    ditem_key $mport refcnt 1

    macports::worker_init $workername $portpath $porturl [macports::getportbuildpath $portpath] $options $variations

    $workername eval source Portfile

    # add the default universal variant if appropriate, and set up flags that
    # are conditional on whether universal is set
    $workername eval universal_setup

    # evaluate the variants
    if {[$workername eval eval_variants variations] != 0} {
        mportclose $mport
        error "Error evaluating variants"
    }

    ditem_key $mport provides [$workername eval return \$name]

    return $mport
}

# Traverse a directory with ports, calling a function on the path of ports
# (at the second depth).
# I.e. the structure of dir shall be:
# category/port/
# with a Portfile file in category/port/
#
# func:     function to call on every port directory (it is passed
#           category/port/ as its parameter)
# root:     the directory with all the categories directories.
proc mporttraverse {func {root .}} {
    # Save the current directory
    set pwd [pwd]

    # Join the root.
    set pathToRoot [file join $pwd $root]

    # Go to root because some callers expects us to be there.
    cd $pathToRoot

    foreach category [lsort -increasing -unique [readdir $root]] {
        set pathToCategory [file join $root $category]
        # process the category dirs but not _resources
        if {[file isdirectory $pathToCategory] && [string index [file tail $pathToCategory] 0] != "_"} {
            # Iterate on port directories.
            foreach port [lsort -increasing -unique [readdir $pathToCategory]] {
                set pathToPort [file join $pathToCategory $port]
                if {[file isdirectory $pathToPort] &&
                  [file exists [file join $pathToPort "Portfile"]]} {
                    # Call the function.
                    $func [file join $category $port]

                    # Restore the current directory because some
                    # functions changes it.
                    cd $pathToRoot
                }
            }
        }
    }

    # Restore the current directory.
    cd $pwd
}

### _mportsearchpath is private; subject to change without notice

# depregex -> regex on the filename to find.
# search_path -> directories to search
# executable -> whether we want to check that the file is executable by current
#               user or not.
proc _mportsearchpath {depregex search_path {executable 0}} {
    set found 0
    foreach path $search_path {
        if {![file isdirectory $path]} {
            continue
        }

        if {[catch {set filelist [readdir $path]} result]} {
            return -code error "$result ($path)"
            set filelist ""
        }

        foreach filename $filelist {
            if {[regexp $depregex $filename] &&
              (($executable == 0) || [file executable [file join $path $filename]])} {
                ui_debug "Found Dependency: path: $path filename: $filename regex: $depregex"
                set found 1
                break
            }
        }
    }
    return $found
}

### _libtest is private; subject to change without notice
# XXX - Architecture specific
# XXX - Rely on information from internal defines in cctools/dyld:
# define DEFAULT_FALLBACK_FRAMEWORK_PATH
# /Library/Frameworks:/Library/Frameworks:/Network/Library/Frameworks:/System/Library/Frameworks
# define DEFAULT_FALLBACK_LIBRARY_PATH /lib:/usr/local/lib:/lib:/usr/lib
#   -- Since /usr/local is bad, using /lib:/usr/lib only.
# Environment variables DYLD_FRAMEWORK_PATH, DYLD_LIBRARY_PATH,
# DYLD_FALLBACK_FRAMEWORK_PATH, and DYLD_FALLBACK_LIBRARY_PATH take precedence

proc _libtest {mport depspec} {
    global env macports::os_platform
    set depline [lindex [split $depspec :] 1]
    set prefix [_mportkey $mport prefix]
    set frameworks_dir [_mportkey $mport frameworks_dir]

    if {[info exists env(DYLD_FRAMEWORK_PATH)]} {
        lappend search_path $env(DYLD_FRAMEWORK_PATH)
    } else {
        lappend search_path ${frameworks_dir} /Library/Frameworks /Network/Library/Frameworks /System/Library/Frameworks
    }
    if {[info exists env(DYLD_FALLBACK_FRAMEWORK_PATH)]} {
        lappend search_path $env(DYLD_FALLBACK_FRAMEWORK_PATH)
    }
    if {[info exists env(DYLD_LIBRARY_PATH)]} {
        lappend search_path $env(DYLD_LIBRARY_PATH)
    }
    lappend search_path /lib /usr/lib ${prefix}/lib
    if {[info exists env(DYLD_FALLBACK_LIBRARY_PATH)]} {
        lappend search_path $env(DYLD_FALLBACK_LIBRARY_PATH)
    }

    set i [string first . $depline]
    if {$i < 0} {set i [string length $depline]}
    set depname [string range $depline 0 [expr $i - 1]]
    set depversion [string range $depline $i end]
    regsub {\.} $depversion {\.} depversion
    if {$os_platform == "darwin"} {
        set depregex \^${depname}${depversion}\\.dylib\$
    } else {
        set depregex \^${depname}\\.so${depversion}\$
    }

    return [_mportsearchpath $depregex $search_path]
}

### _bintest is private; subject to change without notice

proc _bintest {mport depspec} {
    global env
    set depregex [lindex [split $depspec :] 1]
    set prefix [_mportkey $mport prefix]

    set search_path [split $env(PATH) :]

    set depregex \^$depregex\$

    return [_mportsearchpath $depregex $search_path 1]
}

### _pathtest is private; subject to change without notice

proc _pathtest {mport depspec} {
    global env
    set depregex [lindex [split $depspec :] 1]
    set prefix [_mportkey $mport prefix]

    # separate directory from regex
    set fullname $depregex

    regexp {^(.*)/(.*?)$} "$fullname" match search_path depregex

    if {[string index $search_path 0] != "/"} {
        # Prepend prefix if not an absolute path
        set search_path "${prefix}/${search_path}"
    }

    set depregex \^$depregex\$

    return [_mportsearchpath $depregex $search_path]
}

### _porttest is private; subject to change without notice

proc _porttest {mport depspec} {
    # We don't actually look for the port, but just return false
    # in order to let the mportdepends handle the dependency
    return 0
}

# Determine if a port is active
proc _mportactive {mport} {
    set workername [ditem_key $mport workername]
    if {[catch {set reslist [$workername eval registry_active \${name}]}]} {
        return 0
    } else {
        return [expr [llength $reslist] > 0]
    }
}

# Determine if the named port is active
proc _portnameactive {portname} {
    if {[catch {set reslist [registry::active $portname]}]} {
        return 0
    } else {
        return [expr [llength $reslist] > 0]
    }
}

### _mportispresent is private; may change without notice

# Determine if some depspec is satisfied or if the given port is installed
# and active
# We actually start with the registry (faster?)
#
# mport     the port declaring the dep (context in which to evaluate $prefix etc)
# depspec   the dependency test specification (path, bin, lib, etc.)
proc _mportispresent {mport depspec} {
    set portname [lindex [split $depspec :] end]
    ui_debug "Searching for dependency: $portname"
    set res [_portnameactive $portname]
    if {$res != 0} {
        ui_debug "Found Dependency: receipt exists for $portname"
        return 1
    } else {
        # The receipt test failed, use one of the depspec regex mechanisms
        ui_debug "Didn't find receipt, going to depspec regex for: $portname"
        set type [lindex [split $depspec :] 0]
        switch $type {
            lib { return [_libtest $mport $depspec] }
            bin { return [_bintest $mport $depspec] }
            path { return [_pathtest $mport $depspec] }
            port { return [_porttest $mport $depspec] }
            default {return -code error "unknown depspec type: $type"}
        }
        return 0
    }
}

### _mportconflictsinstalled is private; may change without notice

# Determine if the port, per the conflicts option, has any conflicts with
# what is installed.
#
# mport   the port to check for conflicts
# Returns a list of which installed ports conflict, or an empty list if none
proc _mportconflictsinstalled {mport conflictinfo} {
    set conflictlist {}
    if {[llength $conflictinfo] > 0} {
        ui_debug "Checking for conflicts against [_mportkey $mport name]"
        foreach conflictport ${conflictinfo} {
            if {[_mportispresent $mport port:${conflictport}]} {
                lappend conflictlist $conflictport
            }
        }
    } else {
        ui_debug "[_mportkey $mport name] has no conflicts"
    }

    return $conflictlist
}


### _mportexec is private; may change without notice

proc _mportexec {target mport} {
    # xxx: set the work path?
    set workername [ditem_key $mport workername]
    if {![catch {$workername eval check_variants variations $target} result] && $result == 0 &&
        ![catch {$workername eval eval_targets $target} result] && $result == 0} {
        # If auto-clean mode, clean-up after dependency install
        if {[string equal ${macports::portautoclean} "yes"]} {
            # Make sure we are back in the port path before clean
            # otherwise if the current directory had been changed to
            # inside the port,  the next port may fail when trying to
            # install because [pwd] will return a "no file or directory"
            # error since the directory it was in is now gone.
            set portpath [ditem_key $mport portpath]
            catch {cd $portpath}
            $workername eval eval_targets clean
        }
        return 0
    } else {
        # An error occurred.
        return 1
    }
}

# mportexec
# Execute the specified target of the given mport.
proc mportexec {mport target} {
    set workername [ditem_key $mport workername]

    # check variants
    if {[$workername eval check_variants variations $target] != 0} {
        return 1
    }

    # Before we build the port, we must build its dependencies.
    # XXX: need a more general way of comparing against targets
    set dlist {}
    if {   $target == "fetch" || $target == "checksum"
        || $target == "extract" || $target == "patch"
        || $target == "configure" || $target == "build"
        || $target == "test"
        || $target == "destroot" || $target == "imagefile"
        || $target == "install"
        || $target == "dmg" || $target == "mdmg"
        || $target == "pkg" || $target == "mpkg"
        || $target == "rpm" || $target == "dpkg"
        || $target == "srpm"|| $target == "portpkg" } {

        ui_msg -nonewline "--->  Computing dependencies for [_mportkey $mport name]"
        if {[macports::ui_isset ports_debug]} {
            # play nice with debug messages
            ui_msg ""
        }
        if {[mportdepends $mport $target] != 0} {
            return 1
        }
        ui_msg ""

        # Select out the dependents along the critical path,
        # but exclude this mport, we might not be installing it.
        set dlist [dlist_append_dependents $macports::open_mports $mport {}]

        dlist_delete dlist $mport

        # install them
        set result [dlist_eval $dlist _mportactive [list _mportexec "install"]]

        if {$result != {}} {
            set errstring "The following dependencies failed to build:"
            foreach ditem $result {
                append errstring " [ditem_key $ditem provides]"
            }
            ui_error $errstring
            return 1
        }

        # Close the dependencies, we're done installing them.
        foreach ditem $dlist {
            mportclose $ditem
        }
    }

    # If we're doing an install, check if we should clean after
    set clean 0
    if {[string equal ${macports::portautoclean} "yes"] && [string equal $target "install"] } {
        set clean 1
    }

    # Build this port with the specified target
    set result [$workername eval eval_targets $target]

    # If auto-clean mode and successful install, clean-up after install
    if {$result == 0 && $clean == 1} {
        # Make sure we are back in the port path, just in case
        set portpath [ditem_key $mport portpath]
        catch {cd $portpath}
        $workername eval eval_targets clean
    }

    return $result
}

proc macports::getsourcepath {url} {
    global macports::portdbpath

    set source_path [split $url ://]

    if {[_source_is_snapshot $url]} {
        # daily snapshot tarball
        return [file join $portdbpath sources [join [lrange $source_path 3 end-1] /] ports]
    }

    return [file join $portdbpath sources [lindex $source_path 3] [lindex $source_path 4] [lindex $source_path 5]]
}

##
# Checks whether a supplied source URL is for a daily snapshot tarball
# (private)
#
# @param url source URL to check
# @return a list containing filename and extension or an empty list
proc _source_is_snapshot {url {filename ""} {extension ""}} {
    upvar $filename myfilename
    upvar $extension myextension

    if {[regexp {^(?:https?|ftp)://.+/(.+\.(tar\.gz|tar\.bz2))$} $url -> f e]} {
        set myfilename $f
        set myextension $e

        return 1
    }

    return 0
}

proc macports::getportbuildpath {id} {
    global macports::portdbpath
    regsub {://} $id {.} port_path
    regsub -all {/} $port_path {_} port_path
    return [file join $portdbpath build $port_path]
}

proc macports::getportworkpath_from_buildpath {portbuildpath} {
    return [file join $portbuildpath work]
}

proc macports::getportworkpath_from_portdir {portpath} {
    return [macports::getportworkpath_from_buildpath [macports::getportbuildpath $portpath]]
}

proc macports::getportimagename_from_port_info {portname portepoch portversion portrevision portvariants} {
    global macports::os_platform macports::os_arch
    return "${portname}-${portepoch}-${portversion}_${portrevision}${portvariants}.${os_platform}.${os_arch}.macport"
}

proc macports::getindex {source} {
    # Special case file:// sources
    if {[macports::getprotocol $source] == "file"} {
        return [file join [macports::getportdir $source] PortIndex]
    }

    return [file join [macports::getsourcepath $source] PortIndex]
}

proc mportsync {{optionslist {}}} {
    global macports::sources macports::portdbpath macports::rsync_options
    global macports::portverbose macports::os_platform
    global macports::autoconf::rsync_path
    array set options $optionslist

    set numfailed 0

    ui_debug "Synchronizing ports tree(s)"
    foreach source $sources {
        set flags [lrange $source 1 end]
        set source [lindex $source 0]
        if {[lsearch -exact $flags nosync] != -1} {
            ui_debug "Skipping $source"
            continue
        }
        ui_info "Synchronizing local ports tree from $source"
        switch -regexp -- [macports::getprotocol $source] {
            {^file$} {
                set portdir [macports::getportdir $source]
                if {[file exists $portdir/.svn]} {
                    set svn_commandline "[macports::findBinary svn] update --non-interactive ${portdir}"
                    ui_debug $svn_commandline
                    if {
                        [catch {
                            set euid [geteuid]
                            set egid [getegid]
                            ui_debug "changing euid/egid - current euid: $euid - current egid: $egid"
                            setegid [name_to_gid [file attributes $portdir -group]]
                            seteuid [name_to_uid [file attributes $portdir -owner]]
                            system $svn_commandline
                            seteuid $euid
                            setegid $egid
                        }]
                    } {
                        ui_debug "$::errorInfo"
                        ui_error "Synchronization of the local ports tree failed doing an svn update"
                        incr numfailed
                        continue
                    }
                }
            }
            {^mports$} {
                macports::index::sync $macports::portdbpath $source
            }
            {^rsync$} {
                # Where to, boss?
                set destdir [file dirname [macports::getindex $source]]
                file mkdir $destdir
                # Keep rsync happy with a trailing slash
                if {[string index $source end] != "/"} {
                    set source "${source}/"
                }
                # Do rsync fetch
                set rsync_commandline "${macports::autoconf::rsync_path} ${rsync_options} ${source} ${destdir}"
                ui_debug $rsync_commandline
                if {[catch {system $rsync_commandline}]} {
                    ui_error "Synchronization of the local ports tree failed doing rsync"
                    incr numfailed
                    continue
                }
                if {[catch {system "chmod -R a+r \"$destdir\""}]} {
                    ui_warn "Setting world read permissions on parts of the ports tree failed, need root?"
                }
            }
            {^https?$|^ftp$} {
                if {[_source_is_snapshot $source filename extension]} {
                    # sync a daily port snapshot tarball
                    set indexfile [macports::getindex $source]
                    set destdir [file dirname $indexfile]
                    set tarpath [file join [file normalize [file join $destdir ..]] $filename]

                    set updated 1
                    if {[file isdirectory $destdir]} {
                        set moddate [file mtime $destdir]
                        if {[catch {set updated [curl isnewer $source $moddate]} error]} {
                            ui_warn "Cannot check if $source was updated, ($error)"
                        }
                    }

                    if {(![info exists options(ports_force)] || $options(ports_force) != "yes") && $updated <= 0} {
                        ui_info "No updates for $source"
                        continue
                    }

                    file mkdir [file dirname $indexfile]

                    set verboseflag {}
                    if {$macports::portverbose == "yes"} {
                        set verboseflag "-v"
                    }

                    if {[catch {eval curl fetch $verboseflag {$source} {$tarpath}} error]} {
                        ui_error "Fetching $source failed ($error)"
                        incr numfailed
                        continue
                    }

                    set extflag {}
                    switch $extension {
                        {tar.gz} {
                            set extflag "-z"
                        }
                        {tar.bz2} {
                            set extflag "-j"
                        }
                    }

                    set tar [findBinary tar $macports::autoconf::tar_path]
                    if { [catch { system "cd $destdir/.. && $tar ${verboseflag} ${extflag} -xf $filename" } error] } {
                        ui_error "Extracting $source failed ($error)"
                        incr numfailed
                        continue
                    }

                    if {[catch {system "chmod -R a+r \"$destdir\""}]} {
                        ui_warn "Setting world read permissions on parts of the ports tree failed, need root?"
                    }

                    file delete $tarpath
                } else {
                    # sync just a PortIndex file
                    set indexfile [macports::getindex $source]
                    file mkdir [file dirname $indexfile]
                    curl fetch ${source}/PortIndex $indexfile
                    curl fetch ${source}/PortIndex.quick ${indexfile}.quick
                }
            }
            default {
                ui_warn "Unknown synchronization protocol for $source"
            }
        }
    }

    if {$numfailed > 0} {
        return -code error "Synchronization of $numfailed source(s) failed"
    }
}

proc mportsearch {pattern {case_sensitive yes} {matchstyle regexp} {field name}} {
    global macports::portdbpath macports::sources
    set matches [list]
    set easy [expr { $field == "name" }]

    set found 0
    foreach source $sources {
        set flags [lrange $source 1 end]
        set source [lindex $source 0]
        if {[macports::getprotocol $source] == "mports"} {
            array set attrs [list name $pattern]
            set res [macports::index::search $macports::portdbpath $source [array get attrs]]
            eval lappend matches $res
        } else {
            if {[catch {set fd [open [macports::getindex $source] r]} result]} {
                ui_warn "Can't open index file for source: $source"
            } else {
                try {
                    incr found 1
                    while {[gets $fd line] >= 0} {
                        array unset portinfo
                        set name [lindex $line 0]
                        set len [lindex $line 1]
                        set line [read $fd $len]

                        if {$easy} {
                            set target $name
                        } else {
                            array set portinfo $line
                            if {![info exists portinfo($field)]} continue
                            set target $portinfo($field)
                        }

                        switch $matchstyle {
                            exact {
                                set matchres [expr 0 == ( {$case_sensitive == "yes"} ? [string compare $pattern $target] : [string compare -nocase $pattern $target] )]
                            }
                            glob {
                                set matchres [expr {$case_sensitive == "yes"} ? [string match $pattern $target] : [string match -nocase $pattern $target]]
                            }
                            regexp -
                            default {
                                set matchres [expr {$case_sensitive == "yes"} ? [regexp -- $pattern $target] : [regexp -nocase -- $pattern $target]]
                            }
                        }

                        if {$matchres == 1} {
                            if {$easy} {
                                array set portinfo $line
                            }
                            switch -regexp -- [macports::getprotocol ${source}] {
                                {^rsync$} {
                                    # Rsync files are local
                                    set source_url "file://[macports::getsourcepath $source]"
                                }
                                {^https?$|^ftp$} {
                                    if {[_source_is_snapshot $source filename extension]} {
                                        # daily snapshot tarball
                                        set source_url "file://[macports::getsourcepath $source]"
                                    } else {
                                        # default action
                                        set source_url $source
                                    }
                                }
                                default {
                                    set source_url $source
                                }
                            }
                            if {[info exists portinfo(portdir)]} {
                                set porturl ${source_url}/$portinfo(portdir)
                            }
                            if {[info exists porturl]} {
                                lappend line porturl $porturl
                                ui_debug "Found port in $porturl"
                            } else {
                                ui_debug "Found port info: $line"
                            }
                            lappend matches $name
                            lappend matches $line
                        }
                    }
                } catch {*} {
                    ui_warn "It looks like your PortIndex file may be corrupt."
                    throw
                } finally {
                    close $fd
                }
            }
        }
    }
    if {!$found} {
        return -code error "No index(es) found! Have you synced your source indexes?"
    }

    return $matches
}

# Returns the PortInfo for a single named port. The info comes from the
# PortIndex, and name matching is case-insensitive. Unlike mportsearch, only
# the first match is returned, but the return format is otherwise identical.
# The advantage is that mportlookup is much faster than mportsearch, due to
# the use of the quick index.
proc mportlookup {name} {
    global macports::portdbpath macports::sources

    set sourceno 0
    set matches [list]
    foreach source $sources {
        set source [lindex $source 0]
        if {[macports::getprotocol $source] != "mports"} {
            global macports::quick_index
            if {![info exists quick_index($sourceno,[string tolower $name])]} {
                incr sourceno 1
                continue
            }
            # The quick index is keyed on the port name, and provides the
            # offset in the main PortIndex where the given port's PortInfo
            # line can be found.
            set offset $quick_index($sourceno,[string tolower $name])
            incr sourceno 1
            if {[catch {set fd [open [macports::getindex $source] r]} result]} {
                ui_warn "Can't open index file for source: $source"
            } else {
                try {
                    seek $fd $offset
                    gets $fd line
                    set name [lindex $line 0]
                    set len [lindex $line 1]
                    set line [read $fd $len]

                    array set portinfo $line

                    switch -regexp -- [macports::getprotocol ${source}] {
                        {^rsync$} {
                            # Rsync files are local
                            set source_url "file://[macports::getsourcepath $source]"
                        }
                        {^https?$|^ftp$} {
                            if {[_source_is_snapshot $source filename extension]} {
                                # daily snapshot tarball
                                set source_url "file://[macports::getsourcepath $source]"
                             } else {
                                # default action
                                set source_url $source
                             }
                        }
                        default {
                            set source_url $source
                        }
                    }
                    if {[info exists portinfo(portdir)]} {
                        set porturl ${source_url}/$portinfo(portdir)
                    }
                    if {[info exists porturl]} {
                        lappend line porturl $porturl
                        ui_debug "Found port in $porturl"
                    } else {
                        ui_debug "Found port info: $line"
                    }
                    lappend matches $name
                    lappend matches $line
                    close $fd
                    set fd -1
                } catch {*} {
                    ui_warn "It looks like your PortIndex file may be corrupt."
                } finally {
                    if {$fd != -1} {
                        close $fd
                    }
                }
                if {[llength $matches] > 0} {
                    break
                }
            }
        } else {
            array set attrs [list name $name]
            set res [macports::index::search $macports::portdbpath $source [array get attrs]]
            if {[llength $res] > 0} {
                eval lappend matches $res
                break
            }
        }
    }

    return $matches
}

# Loads PortIndex.quick from each source into the quick_index, generating
# it first if necessary.
proc _mports_load_quickindex {args} {
    global macports::sources macports::quick_index

    set sourceno 0
    foreach source $sources {
        unset -nocomplain quicklist
        # chop off any tags
        set source [lindex $source 0]
        set index [macports::getindex $source]
        if {![file exists ${index}]} {
            continue
        }
        if {![file exists ${index}.quick]} {
            ui_warn "No quick index file found, attempting to generate one for source: $source"
            if {[catch {set quicklist [mports_generate_quickindex ${index}]}]} {
                continue
            }
        }
        # only need to read the quick index file if we didn't just update it
        if {![info exists quicklist]} {
            if {[catch {set fd [open ${index}.quick r]} result]} {
                ui_warn "Can't open quick index file for source: $source"
                continue
            } else {
                set quicklist [read $fd]
                close $fd
            }
        }
        foreach entry [split $quicklist "\n"] {
            set quick_index($sourceno,[lindex $entry 0]) [lindex $entry 1]
        }
        incr sourceno 1
    }
    if {!$sourceno} {
        ui_warn "No index(es) found! Have you synced your source indexes?"
    }
}

proc mports_generate_quickindex {index} {
    if {[catch {set indexfd [open ${index} r]} result] || [catch {set quickfd [open ${index}.quick w]} result]} {
        ui_warn "Can't open index file: $index"
        return -code error
    } else {
        try {
            set offset [tell $indexfd]
            set quicklist ""
            while {[gets $indexfd line] >= 0} {
                if {[llength $line] != 2} {
                    continue
                }
                set name [lindex $line 0]
                append quicklist "[string tolower $name] ${offset}\n"

                set len [lindex $line 1]
                read $indexfd $len
                set offset [tell $indexfd]
            }
            puts -nonewline $quickfd $quicklist
        } catch {*} {
            ui_warn "It looks like your PortIndex file may be corrupt."
            throw
        } finally {
            close $indexfd
            close $quickfd
        }
    }
    if {[info exists quicklist]} {
        return $quicklist
    } else {
        ui_warn "Failed to generate quick index for: $index"
        return -code error
    }
}

proc mportinfo {mport} {
    set workername [ditem_key $mport workername]
    return [$workername eval array get PortInfo]
}

proc mportclose {mport} {
    global macports::open_mports
    set refcnt [ditem_key $mport refcnt]
    incr refcnt -1
    ditem_key $mport refcnt $refcnt
    if {$refcnt == 0} {
        dlist_delete macports::open_mports $mport
        set workername [ditem_key $mport workername]
        interp delete $workername
        ditem_delete $mport
    }
}

##### Private Depspec API #####
# This API should be considered work in progress and subject to change without notice.
##### "

# _mportkey
# - returns a variable from the port's interpreter

proc _mportkey {mport key} {
    set workername [ditem_key $mport workername]
    return [$workername eval "return \$${key}"]
}

# mportdepends builds the list of mports which the given port depends on.
# This list is added to $mport.
# This list actually depends on the target.
# This method can optionally recurse through the dependencies, looking for
#   dependencies of dependencies.
# This method can optionally cut the search when ports are already installed or
#   the dependencies are satisfied.
#
# mport -> mport item
# target -> target to consider the dependency for
# recurseDeps -> if the search should be recursive
# skipSatisfied -> cut the search tree when encountering installed/satisfied
#                  dependencies ports.
# accDeps -> accumulator for recursive calls
# return 0 if everything was ok, an non zero integer otherwise.
proc mportdepends {mport {target ""} {recurseDeps 1} {skipSatisfied 1}} {

    array set portinfo [mportinfo $mport]
    set depends {}
    set deptypes {}

    # progress indicator
    if {![macports::ui_isset ports_debug]} {
        ui_info -nonewline "."
        flush stdout
    }
    
    if {[info exists portinfo(conflicts)] && ($target == "" || $target == "install")} {
        set conflictports [_mportconflictsinstalled $mport $portinfo(conflicts)]
        if {[llength ${conflictports}] != 0} {
            if {[macports::global_option_isset ports_force]} {
                ui_warn "Force option set; installing $portinfo(name) despite conflicts with: ${conflictports}"
            } else {
                return -code error "Can't install $portinfo(name) because conflicting ports are installed: ${conflictports}"
            }
        }
    }

    # Determine deptypes to look for based on target
    switch $target {
        fetch       -
        checksum    { set deptypes "depends_fetch" }
        extract     -
        patch       { set deptypes "depends_fetch depends_extract" }
        configure   -
        build       { set deptypes "depends_fetch depends_extract depends_lib depends_build" }

        test        -
        destroot    -
        imagefile   -
        install     -
        dmg         -
        pkg         -
        portpkg     -
        mdmg        -
        mpkg        -
        rpm         -
        srpm        -
        dpkg        -
        ""          { set deptypes "depends_fetch depends_extract depends_lib depends_build depends_run" }
    }

    # Gather the dependencies for deptypes
    foreach deptype $deptypes {
        # Add to the list of dependencies if the option exists and isn't empty.
        if {[info exists portinfo($deptype)] && $portinfo($deptype) != ""} {
            set depends [concat $depends $portinfo($deptype)]
        }
    }

    set subPorts {}
    set options [ditem_key $mport options]
    set variations [ditem_key $mport variations]

    foreach depspec $depends {
        # Is that dependency satisfied or this port installed?
        # If we don't skip or if it is not, add it to the list.
        if {!$skipSatisfied || ![_mportispresent $mport $depspec]} {
            # grab the portname portion of the depspec
            set dep_portname [lindex [split $depspec :] end]

            # Find the porturl
            if {[catch {set res [mportlookup $dep_portname]} error]} {
                global errorInfo
                ui_debug "$errorInfo"
                ui_error "Internal error: port lookup failed: $error"
                return 1
            }

            array unset portinfo
            array set portinfo [lindex $res 1]
            if {![info exists portinfo(porturl)]} {
                ui_error "Dependency '$dep_portname' not found."
                return 1
            }

            # Figure out the subport. Check the open_mports list first, since
            # we potentially leak mport references if we mportopen each time,
            # because mportexec only closes each open mport once.
            set subport [dlist_search $macports::open_mports porturl $portinfo(porturl)]
            if {$subport == {}} {
                # We haven't opened this one yet.
                set subport [mportopen $portinfo(porturl) $options $variations]
                if {$recurseDeps} {
                    # Add to the list we need to recurse on.
                    lappend subPorts $subport
                }
            }

            # Append the sub-port's provides to the port's requirements list.
            ditem_append_unique $mport requires "[ditem_key $subport provides]"
        }
    }

    # Loop on the subports.
    if {$recurseDeps} {
        foreach subport $subPorts {
            # Sub ports should be installed (all dependencies must be satisfied).
            set res [mportdepends $subport "" $recurseDeps $skipSatisfied]
            if {$res != 0} {
                return $res
            }
        }
    }

    return 0
}

# selfupdate procedure
proc macports::selfupdate {{optionslist {}}} {
    global macports::prefix macports::portdbpath macports::libpath macports::rsync_server macports::rsync_dir macports::rsync_options
    global macports::autoconf::macports_version macports::autoconf::rsync_path
    array set options $optionslist

    # syncing ports tree.
    if {![info exists options(ports_selfupdate_nosync)] || $options(ports_selfupdate_nosync) != "yes"} {
        ui_msg "--->  Updating the ports tree"
        if {[catch {mportsync $optionslist} result]} {
            return -code error "Couldn't sync the ports tree: $result"
        }
    }

    # create the path to the to be downloaded sources if it doesn't exist
    set mp_source_path [file join $portdbpath sources ${rsync_server} ${rsync_dir}/]
    if {![file exists $mp_source_path]} {
        file mkdir $mp_source_path
    }
    ui_debug "MacPorts sources location: $mp_source_path"

    # sync the MacPorts sources
    ui_msg "--->  Updating MacPorts base sources using rsync"
    if { [catch { system "$rsync_path $rsync_options rsync://${rsync_server}/${rsync_dir} $mp_source_path" } result ] } {
       return -code error "Error synchronizing MacPorts sources: $result"
    }

    # echo current MacPorts version
    ui_msg "MacPorts base version $macports::autoconf::macports_version installed,"

    if { [info exists options(ports_force)] && $options(ports_force) == "yes" } {
        set use_the_force_luke yes
        ui_debug "Forcing a rebuild and reinstallation of MacPorts"
    } else {
        set use_the_force_luke no
        ui_debug "Rebuilding and reinstalling MacPorts if needed"
    }

    # Choose what version file to use: old, floating point format or new, real version number format
    set version_file [file join $mp_source_path config macports_version]
    if {[file exists $version_file]} {
        set fd [open $version_file r]
        gets $fd macports_version_new
        close $fd
        # echo downloaded MacPorts version
        ui_msg "MacPorts base version $macports_version_new downloaded."
    } else {
        ui_warn "No version file found, please rerun selfupdate."
        set macports_version_new 0
    }

    # check if we we need to rebuild base
    set comp [rpm-vercomp $macports_version_new $macports::autoconf::macports_version]
    if {$use_the_force_luke == "yes" || $comp > 0} {
        if {[info exists options(ports_dryrun)] && $options(ports_dryrun) == "yes"} {
            ui_msg "--->  MacPorts base is outdated, selfupdate would install $macports_version_new (dry run)"
        } else {
            ui_msg "--->  MacPorts base is outdated, installing new version $macports_version_new"

            # get installation user/group and permissions
            set owner [file attributes ${prefix} -owner]
            set group [file attributes ${prefix} -group]
            set perms [string range [file attributes ${prefix} -permissions] end-3 end]
            if {![string equal $tcl_platform(user) $owner]} {
                return -code error "User $tcl_platform(user) does not own ${prefix} - try using sudo"
            }
            ui_debug "Permissions OK"

            # where to install our macports1.0 tcl package
            set mp_tclpackage_path [file join $portdbpath .tclpackage]
            if { [file exists $mp_tclpackage_path]} {
                set fd [open $mp_tclpackage_path r]
                gets $fd tclpackage
                close $fd
            } else {
                set tclpackage $libpath
            }

            set configure_args "--prefix=$prefix --with-tclpackage=$tclpackage --with-install-user=$owner --with-install-group=$group --with-directory-mode=$perms"
            # too many users have an incompatible readline in /usr/local, see ticket #10651
            if {$os_platform != "darwin" || $prefix == "/usr/local"
                || ([glob -nocomplain "/usr/local/lib/lib{readline,history}*"] == "" && [glob -nocomplain "/usr/local/include/readline/*.h"] == "")} {
                append configure_args " --enable-readline"
            } else {
                ui_warn "Disabling readline support due to readline in /usr/local"
            }

            # do the actual configure, build and installation of new base
            ui_msg "Installing new MacPorts release in $prefix as $owner:$group; permissions $perms; Tcl-Package in $tclpackage\n"
            if { [catch { system "cd $mp_source_path && ./configure $configure_args && make && make install" } result] } {
                return -code error "Error installing new MacPorts base: $result"
            }
        }
    } elseif {$comp < 0} {
        ui_msg "--->  MacPorts base is probably trunk or a release candidate"
    } else {
        ui_msg "--->  MacPorts base is already the latest version"
    }

    # set the MacPorts sources to the right owner
    set sources_owner [file attributes [file join $portdbpath sources/] -owner]
    ui_debug "Setting MacPorts sources ownership to $sources_owner"
    if { [catch { exec [findBinary chown $macports::autoconf::chown_path] -R $sources_owner [file join $portdbpath sources/] } result] } {
        return -code error "Couldn't change permissions of the MacPorts sources at $mp_source_path to $sources_owner: $result"
    }

    if {![info exists options(ports_selfupdate_nosync)] || $options(ports_selfupdate_nosync) != "yes"} {
        ui_msg "\nThe ports tree has been updated. To upgrade your installed ports, you should run"
        ui_msg "  port upgrade outdated"
    }

    return 0
}

# upgrade procedure
proc macports::upgrade {portname dspec globalvarlist variationslist optionslist {depscachename ""}} {
    array set options $optionslist

    # Note $variationslist is left alone and so retains the original
    # requested variations, which should be passed to recursive calls to
    # upgrade; while variations gets existing variants and global variations
    # merged in later on, so it applies only to this port's upgrade
    array set variations $variationslist

    if {![string match "" $depscachename]} {
        upvar $depscachename depscache
    }

    # Is this a dry run?
    set is_dryrun no
    if {[info exists options(ports_dryrun)] && $options(ports_dryrun) eq "yes"} {
        set is_dryrun yes
    }

    # check if the port is in tree
    if {[catch {mportlookup $portname} result]} {
        global errorInfo
        ui_debug "$errorInfo"
        ui_error "port lookup failed: $result"
        return 1
    }
    # argh! port doesnt exist!
    if {$result == ""} {
        ui_error "No port $portname found."
        return 1
    }
    # fill array with information
    array set portinfo [lindex $result 1]
    # set portname again since the one we were passed may not have had the correct case
    set portname $portinfo(name)

    # set version_in_tree and revision_in_tree
    if {![info exists portinfo(version)]} {
        ui_error "Invalid port entry for $portname, missing version"
        return 1
    }
    set version_in_tree "$portinfo(version)"
    set revision_in_tree "$portinfo(revision)"
    set epoch_in_tree "$portinfo(epoch)"

    set ilist {}
    if { [catch {set ilist [registry::installed $portname ""]} result] } {
        if {$result == "Registry error: $portname not registered as installed." } {
            ui_debug "$portname is *not* installed by MacPorts"

            # We need to pass _mportispresent a reference to the mport that is
            # actually declaring the dependency on the one we're checking for.
            # We got here via _upgrade_dependencies, so we grab it from 2 levels up.
            upvar 2 workername parentworker
            if {![_mportispresent $parentworker $dspec ] } {
                # open porthandle
                set porturl $portinfo(porturl)
                if {![info exists porturl]} {
                    set porturl file://./
                }
                # Merge the global variations into the specified
                foreach { variation value } $globalvarlist {
                    if { ![info exists variations($variation)] } {
                        set variations($variation) $value
                    }
                }

                if {[catch {set workername [mportopen $porturl [array get options] [array get variations]]} result]} {
                    global errorInfo
                    ui_debug "$errorInfo"
                    ui_error "Unable to open port: $result"
                    return 1
                }
                # While we're at it, update the portinfo
                array unset portinfo
                array set portinfo [mportinfo $workername]
                
                # upgrade its dependencies first
                set status [_upgrade_dependencies portinfo depscache globalvarlist variationslist options]
                if {$status != 0 && ![ui_isset ports_processall]} {
                    catch {mportclose $workername}
                    return $status
                }
                # now install it
                if {[catch {set result [mportexec $workername install]} result]} {
                    global errorInfo
                    ui_debug "$errorInfo"
                    ui_error "Unable to exec port: $result"
                    catch {mportclose $workername}
                    return 1
                }
                if {$result > 0} {
                    ui_error "Problem while installing $portname"
                    catch {mportclose $workername}
                    return $result
                }
                # we just installed it, so mark it done in the cache
                set depscache(port:${portname}) 1
                mportclose $workername
            } else {
                # dependency is satisfied by something other than the named port
                ui_debug "$portname not installed, soft dependency satisfied"
                # mark this depspec as satisfied in the cache
                set depscache($dspec) 1
            }
            # the rest of the proc doesn't matter for a port that is freshly
            # installed or not installed
            return 0
        } else {
            ui_error "Checking installed version failed: $result"
            return 1
        }
    } else {
        # we'll now take care of upgrading it, so we can add it to the cache
        set depscache(port:${portname}) 1
    }
    set anyactive no
    set version_installed {}
    set revision_installed {}
    set epoch_installed 0
    set variant_installed ""

    # find latest version installed and active version (if any)
    foreach i $ilist {
        set variant [lindex $i 3]
        set version [lindex $i 1]
        set revision [lindex $i 2]
        set epoch [lindex $i 5]
        if { $version_installed == {} || $epoch > $epoch_installed ||
                ($epoch == $epoch_installed && [rpm-vercomp $version $version_installed] > 0)
                || ($epoch == $epoch_installed
                    && [rpm-vercomp $version $version_installed] == 0
                    && [rpm-vercomp $revision $revision_installed] > 0)} {
            set version_installed $version
            set revision_installed $revision
            set variant_installed $variant
            set epoch_installed $epoch
        }

        set isactive [lindex $i 4]
        if {$isactive == 1} {
            set anyactive yes
            set version_active $version
            set revision_active $revision
            set variant_active $variant
        }
    }

    # output version numbers
    ui_debug "epoch: in tree: $epoch_in_tree installed: $epoch_installed"
    ui_debug "$portname ${version_in_tree}_${revision_in_tree} exists in the ports tree"
    ui_debug "$portname ${version_installed}_${revision_installed} $variant_installed is the latest installed"
    if {$anyactive} {
        ui_debug "$portname ${version_active}_${revision_active} $variant_active is active"
    } else {
        ui_debug "no version of $portname is active"
    }

    # save existing variant for later use
    if {$anyactive} {
        set oldvariant $variant_active
    } else {
        set oldvariant $variant_installed
    }

    # Before we do
    # dependencies, we need to figure out the final variants,
    # open the port, and update the portinfo.

    set porturl $portinfo(porturl)
    if {![info exists porturl]} {
        set porturl file://./
    }

    # will break if we start recording negative variants (#2377)
    set variant [lrange [split $oldvariant +] 1 end]
    ui_debug "Merging existing variants $variant into variants"
    set oldvariantlist [list]
    foreach v $variant {
        lappend oldvariantlist $v "+"
    }
    # remove implicit variants, without printing warnings
    set oldvariantlist [mport_filtervariants $oldvariantlist no]

    # merge in the old variants
    foreach {variation value} $oldvariantlist {
        if { ![info exists variations($variation)]} {
            set variations($variation) $value
        }
    }

    # Now merge in the global (i.e. variants.conf) variations.
    # We wait until now so that existing variants for this port
    # override global variations
    foreach { variation value } $globalvarlist {
        if { ![info exists variations($variation)] } {
            set variations($variation) $value
        }
    }

    ui_debug "new fully merged portvariants: [array get variations]"
    
    # at this point we need to check if a different port will be replacing this one
    if {[info exists portinfo(replaced_by)] && ![info exists options(ports_upgrade_no-replace)]} {
        ui_debug "$portname is replaced by $portinfo(replaced_by)"
        if {[catch {mportlookup $portinfo(replaced_by)} result]} {
            global errorInfo
            ui_debug "$errorInfo"
            ui_error "port lookup failed: $result"
            return 1
        }
        if {$result == ""} {
            ui_error "No port $portinfo(replaced_by) found."
            return 1
        }
        array unset portinfo
        array set portinfo [lindex $result 1]
        set newname $portinfo(name)

        set porturl $portinfo(porturl)
        if {![info exists porturl]} {
            set porturl file://./
        }
        set depscache(port:${newname}) 1
    } else {
        set newname $portname
    }

    if {[catch {set workername [mportopen $porturl [array get options] [array get variations]]} result]} {
        global errorInfo
        ui_debug "$errorInfo"
        ui_error "Unable to open port: $result"
        return 1
    }

    array unset portinfo
    array set portinfo [mportinfo $workername]
    set version_in_tree "$portinfo(version)"
    set revision_in_tree "$portinfo(revision)"
    set epoch_in_tree "$portinfo(epoch)"


    # first upgrade dependencies
    if {![info exists options(ports_nodeps)]} {
        set status [_upgrade_dependencies portinfo depscache globalvarlist variationslist options]
        if {$status != 0 && ![ui_isset ports_processall]} {
            catch {mportclose $workername}
            return $status
        }
    } else {
        ui_debug "Not following dependencies"
    }

    set epoch_override 0
    # check installed version against version in ports
    if { ( [rpm-vercomp $version_installed $version_in_tree] > 0
            || ([rpm-vercomp $version_installed $version_in_tree] == 0
                && [rpm-vercomp $revision_installed $revision_in_tree] >= 0 ))
        && ![info exists options(ports_upgrade_force)] } {
        if {$portname != $newname} { 
            ui_debug "ignoring versions, installing replacement port"
        } elseif { $epoch_installed < $epoch_in_tree } {
            set epoch_override 1
            ui_debug "epoch override ... upgrading!"
        } elseif {[info exists options(ports_upgrade_enforce-variants)] && $options(ports_upgrade_enforce-variants) eq "yes"
                  && [info exists portinfo(canonical_active_variants)] && $portinfo(canonical_active_variants) != $oldvariant} {
            ui_debug "variant override ... upgrading!"
        } else {
            if {[info exists portinfo(canonical_active_variants)] && $portinfo(canonical_active_variants) != $oldvariant} {
                ui_warn "Skipping upgrade since $portname ${version_installed}_${revision_installed} >= $portname ${version_in_tree}_${revision_in_tree}, even though installed variants \"$oldvariant\" do not match \"$portinfo(canonical_active_variants)\". Use 'upgrade --enforce-variants' to switch to the requested variants."
            } else {
                ui_debug "No need to upgrade! $portname ${version_installed}_${revision_installed} >= $portname ${version_in_tree}_${revision_in_tree}"
            }
            # Check if we have to do dependents
            if {[info exists options(ports_do_dependents)]} {
                # We do dependents ..
                set options(ports_nodeps) 1

                registry::open_dep_map
                set deplist [registry::list_dependents $portname]

                if { [llength deplist] > 0 } {
                    foreach dep $deplist {
                        set mpname [lindex $dep 2]
                        if {![llength [array get depscache port:${mpname}]]} {
                            set status [macports::upgrade $mpname port:${mpname} $globalvarlist $variationslist [array get options] depscache]
                            if {$status != 0 && ![ui_isset ports_processall]} {
                                catch {mportclose $workername}
                                return $status
                            }
                        }
                    }
                }
            }
            mportclose $workername
            return 0
        }
    }


    # avoid building again unnecessarily
<<<<<<< HEAD
    if {[info exists options(ports_force)] || $epoch_override == 1
        || ![registry::entry_exists $portname $version_in_tree $revision_in_tree $portinfo(canonical_active_variants)]} {
        if {[catch {set result [mportexec $workername imagefile]} result] || $result != 0} {
=======
    if {[info exists options(ports_upgrade_force)] || $epoch_override == 1
        || ![registry::entry_exists $newname $version_in_tree $revision_in_tree $portinfo(canonical_active_variants)]} {
        if {[catch {set result [mportexec $workername $upgrade_action]} result] || $result != 0} {
>>>>>>> 57dd2182
            global errorInfo
            ui_debug "$errorInfo"
            ui_error "Unable to upgrade port: $result"
            catch {mportclose $workername}
            return 1
        }
    }

    # are we installing an existing version due to force or epoch override?
    if {[registry::entry_exists $portname $version_in_tree $revision_in_tree $portinfo(canonical_active_variants)]} {
         ui_debug "Uninstalling $portname ${version_in_tree}_${revision_in_tree}$portinfo(canonical_active_variants)"
        # we have to force the uninstall in case of dependents
        set force_cur [info exists options(ports_force)]
        set options(ports_force) yes
        if {$is_dryrun eq "yes"} {
            ui_msg "Skipping uninstall $portname @${version_in_tree}_${revision_in_tree}$portinfo(canonical_active_variants) (dry run)"
        } elseif {[catch {portuninstall::uninstall $portname ${version_in_tree}_${revision_in_tree}$portinfo(canonical_active_variants) [array get options]} result]} {
            global errorInfo
            ui_debug "$errorInfo"
            ui_error "Uninstall $portname ${version_in_tree}_${revision_in_tree}$portinfo(canonical_active_variants) failed: $result"
            catch {mportclose $workername}
            return 1
        }
        if {!$force_cur} {
            unset options(ports_force)
        }
<<<<<<< HEAD
        if {$anyactive && $version_in_tree == $version_active && $revision_in_tree == $revision_active
            && $portinfo(canonical_active_variants) == $variant_active} {
            set anyactive no
=======
    } else {
        # are we installing an existing version due to force or epoch override?
        if {[registry::entry_exists $newname $version_in_tree $revision_in_tree $portinfo(canonical_active_variants)]
            && ([info exists options(ports_upgrade_force)] || $epoch_override == 1)} {
             ui_debug "Uninstalling $newname ${version_in_tree}_${revision_in_tree}$portinfo(canonical_active_variants)"
            # we have to force the uninstall in case of dependents
            set force_cur [info exists options(ports_force)]
            set options(ports_force) yes
            if {$is_dryrun eq "yes"} {
                ui_msg "Skipping uninstall $newname @${version_in_tree}_${revision_in_tree}$portinfo(canonical_active_variants) (dry run)"
            } elseif {[catch {portuninstall::uninstall $newname ${version_in_tree}_${revision_in_tree}$portinfo(canonical_active_variants) [array get options]} result]} {
                global errorInfo
                ui_debug "$errorInfo"
                ui_error "Uninstall $newname ${version_in_tree}_${revision_in_tree}$portinfo(canonical_active_variants) failed: $result"
                catch {mportclose $workername}
                return 1
            }
            if {!$force_cur} {
                unset options(ports_force)
            }
            if {$anyactive && $version_in_tree == $version_active && $revision_in_tree == $revision_active
                && $portinfo(canonical_active_variants) == $variant_active && $portname == $newname} {
                set anyactive no
            }
        }
        if {$anyactive} {
            # deactivate version_active
            if {$is_dryrun eq "yes"} {
                ui_msg "Skipping deactivate $portname @${version_active}_${revision_active} (dry run)"
            } elseif {[catch {portimage::deactivate $portname ${version_active}_${revision_active}${variant_active} $optionslist} result]} {
                global errorInfo
                ui_debug "$errorInfo"
                ui_error "Deactivating $portname ${version_active}_${revision_active} failed: $result"
                catch {mportclose $workername}
                return 1
            }
>>>>>>> 57dd2182
        }
    }
    if {$anyactive} {
        # deactivate version_active
        if {$is_dryrun eq "yes"} {
            ui_msg "Skipping deactivate $portname @${version_active}_${revision_active} (dry run)"
        } elseif {[catch {registry::deactivate $portname ${version_active}_${revision_active}${variant_active} $optionslist} result]} {
            global errorInfo
            ui_debug "$errorInfo"
            ui_error "Deactivating $portname ${version_active}_${revision_active} failed: $result"
            catch {mportclose $workername}
            return 1
        }
    }
    if {[info exists options(port_uninstall_old)]} {
        # uninstalling now could fail due to dependents when not forced,
        # because the new version is not installed
        set uninstall_later yes
    }

    if {$is_dryrun eq "yes"} {
        ui_msg "Skipping activate $newname @${version_in_tree}_${revision_in_tree} (dry run)"
    } elseif {[catch {set result [mportexec $workername install]} result]} {
        global errorInfo
        ui_debug "$errorInfo"
        ui_error "Couldn't activate $newname ${version_in_tree}_${revision_in_tree}: $result"
        catch {mportclose $workername}
        return 1
    }

    if {[info exists uninstall_later] && $uninstall_later == yes} {
        foreach i $ilist {
            set version [lindex $i 1]
            set revision [lindex $i 2]
            set variant [lindex $i 3]
            if {$version == $version_in_tree && $revision == $revision_in_tree && $variant == $portinfo(canonical_active_variants) && $portname == $newname} {
                continue
            }
            ui_debug "Uninstalling $portname ${version}_${revision}${variant}"
            if {$is_dryrun eq "yes"} {
                ui_msg "Skipping uninstall $portname @${version}_${revision}${variant} (dry run)"
            } elseif {[catch {portuninstall::uninstall $portname ${version}_${revision}${variant} $optionslist} result]} {
                global errorInfo
                ui_debug "$errorInfo"
                # replaced_by can mean that we try to uninstall all versions of the old port, so handle errors due to dependents
                if {$result != "Please uninstall the ports that depend on $portname first." && ![ui_isset ports_processall]} {
                    ui_error "Uninstall $portname @${version}_${revision}${variant} failed: $result"
                    catch {mportclose $workername}
                    return 1
                }
            }
        }
    }

    # Check if we have to do dependents
    if {[info exists options(ports_do_dependents)]} {
        # We do dependents ..
        set options(ports_nodeps) 1

        registry::open_dep_map
        set deplist [registry::list_dependents $newname]
        if {$portname != $newname} {
            set deplist [concat $deplist [registry::list_dependents $portname]]
        }

        if { [llength deplist] > 0 } {
            foreach dep $deplist {
                set mpname [lindex $dep 2]
                if {![llength [array get depscache port:${mpname}]]} {
                    set status [macports::upgrade $mpname port:${mpname} $globalvarlist $variationslist [array get options] depscache]
                    if {$status != 0 && ![ui_isset ports_processall]} {
                        catch {mportclose $workername}
                        return $status
                    }
                }
            }
        }
    }


    # close the port handle
    mportclose $workername
    return 0
}

# upgrade_dependencies: helper proc for upgrade
# Calls upgrade on each dependency listed in the PortInfo.
# Uses upvar to access the variables.
proc macports::_upgrade_dependencies {portinfoname depscachename globalvarlistname variationslistname optionsname} {
    upvar $portinfoname portinfo $depscachename depscache \
          $globalvarlistname globalvarlist $variationslistname variationslist \
          $optionsname options

    # If we're following dependents, we only want to follow this port's
    # dependents, not those of all its dependencies. Otherwise, we would
    # end up processing this port's dependents n+1 times (recursively!),
    # where n is the number of dependencies this port has, since this port
    # is of course a dependent of each of its dependencies. Plus the
    # dependencies could have any number of unrelated dependents.

    # So we save whether we're following dependents, unset the option
    # while doing the dependencies, and restore it afterwards.
    set saved_do_dependents [info exists options(ports_do_dependents)]
    unset -nocomplain options(ports_do_dependents)

    set status 0
    # each dep type is upgraded
    foreach dtype {depends_fetch depends_extract depends_build depends_lib depends_run} {
        if {[info exists portinfo($dtype)]} {
            foreach i $portinfo($dtype) {
                set d [lindex [split $i :] end]
                if {![llength [array get depscache port:${d}]] && ![llength [array get depscache $i]]} {
                    set status [upgrade $d $i $globalvarlist $variationslist [array get options] depscache]
                    if {$status != 0 && ![ui_isset ports_processall]} break
                }
            }
        }
        if {$status != 0 && ![ui_isset ports_processall]} break
    }
    # restore dependent-following to its former value
    if {$saved_do_dependents} {
        set options(ports_do_dependents) yes
    }
    return $status
}

# mportselect
#   * command: The only valid commands are list, set and show
#   * group: This argument should correspond to a directory under
#            $macports::prefix/etc/select.
#   * version: This argument is only used by the 'set' command.
# On error mportselect returns with the code 'error'.
proc mportselect {command group {version ""}} {
    ui_debug "mportselect \[$command] \[$group] \[$version]"

    set conf_path "$macports::prefix/etc/select/$group"
    if {![file isdirectory $conf_path]} {
        return -code error "The specified group '$group' does not exist."
    }

    switch -- $command {
        list {
            if {[catch {set versions [glob -directory $conf_path *]}]} {
                return -code error [concat "No configurations associated " \
                                           "with '$group' were found."]
            }

            # Return the sorted list of versions (excluding base and current).
            set lversions {}
            foreach v $versions {
                # Only the file name corresponds to the version name.
                set v [file tail $v]
                if {$v eq "base" || $v eq "current"} {
                    continue
                }
                lappend lversions [file tail $v]
            }
            return [lsort $lversions]
        }
        set {
            # Use $conf_path/$version to read in sources.
            if {[catch {set src_file [open "$conf_path/$version"]}]} {
                return -code error [concat "Verify that the specified " \
                                           "version '$version' is valid " \
                                           "(i.e., Is it listed when you " \
                                           "specify the --list command?)."]
            }
            set srcs [split [read -nonewline $src_file] "\n"]
            close $src_file

            # Use $conf_path/base to read in targets.
            if {[catch {set tgt_file [open "$conf_path/base"]}]} {
                return -code error [concat "The configuration file " \
                                           "'$conf_path/base' could not be " \
                                           "opened."]
            }
            set tgts [split [read -nonewline $tgt_file] "\n"]
            close $tgt_file

            # Iterate through the configuration files executing the specified
            # actions.
            set i 0
            foreach tgt $tgts {
                set src [lindex $srcs $i]

                switch -glob -- $src {
                    - {
                        # The source is unavailable for this file.
                        set tgt [file join $macports::prefix $tgt]
                        file delete $tgt
                        ui_debug "rm -f $tgt"
                    }
                    /* {
                        # The source is an absolute path.
                        set tgt [file join $macports::prefix $tgt]
                        file delete $tgt
                        file link -symbolic $tgt $src
                        ui_debug "ln -sf $src $tgt"
                    }
                    default {
                        # The source is a relative path.
                        set src [file join $macports::prefix $src]
                        set tgt [file join $macports::prefix $tgt]
                        file delete $tgt
                        file link -symbolic $tgt $src
                        ui_debug "ln -sf $src $tgt"
                    }
                }
                set i [expr $i+1]
            }

            # Update the selected version.
            set selected_version "$conf_path/current"
            if {[file exists $selected_version]} {
                file delete $selected_version
            }
            symlink $version $selected_version
            return
        }
        show {
            set selected_version "$conf_path/current"

            if {![file exists $selected_version]} {
                return "none"
            } else {
                return [file readlink $selected_version]
            }
        }
    }
    return
}

# Return a good temporary directory to use; /tmp if TMPDIR is not set
# in the environment
proc macports::gettmpdir {args} {
    global env

    if {[info exists env(TMPDIR)]} {
        return $env(TMPDIR)
    } else {
        return "/tmp"
    }
}

# Procedure to install an image file; protocols currently supported
# are file: and anything which curl supports.
# Note that this installs the image but does not activate it.
proc macports::install_image {imageurl {portinfo ""}} {
    set filetoinstall ""
    set tmpfetchdir [mkdtemp [file join [gettmpdir] mpimagefetchXXXXXXXX]]
    try {
        # Handle case where just a plain local path was passed
        if {[file exists $imageurl]} {
            set filetoinstall $imageurl
        } else {
            if {[regexp {(?x)([^:]+)://(.+)} $imageurl -> protocol imagepath] != 1} {
                throw MACPORTS "Invalid URL spec: $imageurl (should be protocol://information)"
            } else {
                switch -- $protocol {
                    file {
                        set filetoinstall $imagepath
                    }
                    default {
                        set filetoinstall [file join $tmpfetchdir [file tail $imagepath]]
                        if {[catch {curl fetch $imageurl $filetoinstall} result]} {
                            throw MACPORTS "Fetching remote image failed: $result"
                        }
                    }
                }
            }
        }

        if {$filetoinstall == ""} {
            throw MACPORTS "Cannot determine/fetch file to install from $imageurl"
        }
        if {![file exists $filetoinstall]} {
            throw MACPORTS "The file $filetoinstall does not exist"
        }
        ui_msg "---> Installing from image at $imageurl"
        upvar $portinfo myportinfo
        set result [install_register_imagefile $filetoinstall myportinfo]
    } catch {* errorCode errorMessage } {
        return -code error $errorMessage
    } finally {
        file delete -force $tmpfetchdir
    }

    return $result
}

# Procedure to install and register an imagefile; the file itself must
# be local (see macports::install_image to install from varying URLs).
# Install means to simply copy to the right path as the file is not expected
# to be there as yet.  Registering it of course means simply adding to
# the registry as installed, but not active.
# An optional second argument can be given which must be an array (or
# not exist at all) which will be filled with information on the port
# just installed & registered (eg, keys of name, version, revision, etc)
proc macports::install_register_imagefile {imagefile {portinfo ""}} {
    global env macports::portimagefilepath macports::prefix

    set mytempdir [mkdtemp [file join [gettmpdir] mpimageXXXXXXXX]]
    set startpwd [pwd]
    try {
        if {[catch {cd $mytempdir} err]} {
            throw MACPORTS $err
        }
        if {[catch {set tarcmd [findBinary tar ${macports::autoconf::tar_path}]} err]} {
            throw MACPORTS $err
        }
        if {[catch {system "$tarcmd -xvf $imagefile +IMAGERECEIPT"} err]} {
            throw MACPORTS $err
        }
        if {[catch {set fd [open "+IMAGERECEIPT" r]} err]} {
            throw MACPORTS "Can't open image receipt: $err"
        }
        array set imagevars [list]
        while {[gets $fd line] >= 0} {
            set imagevars([lindex $line 0]) [lrange $line 1 end]
        }
        close $fd
        set requiredvars {name version revision portvariants epoch categories contents prefix}
        foreach required $requiredvars {
            if {![info exists imagevars($required)]} {
                throw MACPORTS "Image receipt missing required variable $required"
            }
        }

        if {$imagevars(prefix) != $prefix} {
            throw MACPORTS "Image prefix ($imagevars(prefix)) does not match ours ($prefix)"
        }
        set portimagepath [file join ${portimagefilepath} $imagevars(name)]
        if {![file isdirectory $portimagepath]} {
            file mkdir $portimagepath
        }
        ui_debug "Installing and registering [file tail $imagefile]"
        file copy -force $imagefile $portimagepath

        set regref [registry::new_entry $imagevars(name) $imagevars(version) $imagevars(revision) $imagevars(portvariants) $imagevars(epoch)]
        registry::property_store $regref categories $imagevars(categories)
        registry::property_store $regref contents $imagevars(contents)
        foreach propname [array names imagevars] {
            if {[lsearch -exact $requiredvars $propname] >= 0} {
                continue
            }
            registry::property_store $regref $propname $imagevars($propname)
            if {[lsearch -exact {depends_run depends_lib} $propname] != -1} {
               registry::register_dependencies $imagevars($propname) $imagevars(name)
            }
        }
        registry::write_entry $regref
        if {$portinfo ne ""} {
            upvar $portinfo myportinfo
            array set myportinfo [array get imagevars]
        }
    } catch {* errorCode errorMessage } {
        return -code error $errorMessage
    } finally {
        cd $startpwd
        file delete -force $mytempdir
    }

    return 0
}
<|MERGE_RESOLUTION|>--- conflicted
+++ resolved
@@ -647,7 +647,7 @@
     # Platform Settings
     set os_arch $tcl_platform(machine)
     if {$os_arch == "Power Macintosh"} { set os_arch "powerpc" }
-    if {$os_arch == "i586" || $os_arch == "i686"} { set os_arch "i386" }
+    if {$os_arch == "i586" || $os_arch == "i686" || $os_arch == "x86_64"} { set os_arch "i386" }
     set os_endian [string range $tcl_platform(byteOrder) 0 end-6]
     set os_version $tcl_platform(osVersion)
     set os_major [lindex [split $os_version .] 0]
@@ -2489,15 +2489,9 @@
 
 
     # avoid building again unnecessarily
-<<<<<<< HEAD
-    if {[info exists options(ports_force)] || $epoch_override == 1
-        || ![registry::entry_exists $portname $version_in_tree $revision_in_tree $portinfo(canonical_active_variants)]} {
-        if {[catch {set result [mportexec $workername imagefile]} result] || $result != 0} {
-=======
     if {[info exists options(ports_upgrade_force)] || $epoch_override == 1
         || ![registry::entry_exists $newname $version_in_tree $revision_in_tree $portinfo(canonical_active_variants)]} {
-        if {[catch {set result [mportexec $workername $upgrade_action]} result] || $result != 0} {
->>>>>>> 57dd2182
+        if {[catch {set result [mportexec $workername imagefile]} result] || $result != 0} {
             global errorInfo
             ui_debug "$errorInfo"
             ui_error "Unable to upgrade port: $result"
@@ -2507,65 +2501,27 @@
     }
 
     # are we installing an existing version due to force or epoch override?
-    if {[registry::entry_exists $portname $version_in_tree $revision_in_tree $portinfo(canonical_active_variants)]} {
-         ui_debug "Uninstalling $portname ${version_in_tree}_${revision_in_tree}$portinfo(canonical_active_variants)"
+    if {[registry::entry_exists $newname $version_in_tree $revision_in_tree $portinfo(canonical_active_variants)]
+        && ([info exists options(ports_upgrade_force)] || $epoch_override == 1)} {
+        ui_debug "Uninstalling $newname ${version_in_tree}_${revision_in_tree}$portinfo(canonical_active_variants)"
         # we have to force the uninstall in case of dependents
         set force_cur [info exists options(ports_force)]
         set options(ports_force) yes
         if {$is_dryrun eq "yes"} {
-            ui_msg "Skipping uninstall $portname @${version_in_tree}_${revision_in_tree}$portinfo(canonical_active_variants) (dry run)"
-        } elseif {[catch {portuninstall::uninstall $portname ${version_in_tree}_${revision_in_tree}$portinfo(canonical_active_variants) [array get options]} result]} {
+            ui_msg "Skipping uninstall $newname @${version_in_tree}_${revision_in_tree}$portinfo(canonical_active_variants) (dry run)"
+        } elseif {[catch {portuninstall::uninstall $newname ${version_in_tree}_${revision_in_tree}$portinfo(canonical_active_variants) [array get options]} result]} {
             global errorInfo
             ui_debug "$errorInfo"
-            ui_error "Uninstall $portname ${version_in_tree}_${revision_in_tree}$portinfo(canonical_active_variants) failed: $result"
+            ui_error "Uninstall $newname ${version_in_tree}_${revision_in_tree}$portinfo(canonical_active_variants) failed: $result"
             catch {mportclose $workername}
             return 1
         }
         if {!$force_cur} {
             unset options(ports_force)
         }
-<<<<<<< HEAD
         if {$anyactive && $version_in_tree == $version_active && $revision_in_tree == $revision_active
-            && $portinfo(canonical_active_variants) == $variant_active} {
+            && $portinfo(canonical_active_variants) == $variant_active && $portname == $newname} {
             set anyactive no
-=======
-    } else {
-        # are we installing an existing version due to force or epoch override?
-        if {[registry::entry_exists $newname $version_in_tree $revision_in_tree $portinfo(canonical_active_variants)]
-            && ([info exists options(ports_upgrade_force)] || $epoch_override == 1)} {
-             ui_debug "Uninstalling $newname ${version_in_tree}_${revision_in_tree}$portinfo(canonical_active_variants)"
-            # we have to force the uninstall in case of dependents
-            set force_cur [info exists options(ports_force)]
-            set options(ports_force) yes
-            if {$is_dryrun eq "yes"} {
-                ui_msg "Skipping uninstall $newname @${version_in_tree}_${revision_in_tree}$portinfo(canonical_active_variants) (dry run)"
-            } elseif {[catch {portuninstall::uninstall $newname ${version_in_tree}_${revision_in_tree}$portinfo(canonical_active_variants) [array get options]} result]} {
-                global errorInfo
-                ui_debug "$errorInfo"
-                ui_error "Uninstall $newname ${version_in_tree}_${revision_in_tree}$portinfo(canonical_active_variants) failed: $result"
-                catch {mportclose $workername}
-                return 1
-            }
-            if {!$force_cur} {
-                unset options(ports_force)
-            }
-            if {$anyactive && $version_in_tree == $version_active && $revision_in_tree == $revision_active
-                && $portinfo(canonical_active_variants) == $variant_active && $portname == $newname} {
-                set anyactive no
-            }
-        }
-        if {$anyactive} {
-            # deactivate version_active
-            if {$is_dryrun eq "yes"} {
-                ui_msg "Skipping deactivate $portname @${version_active}_${revision_active} (dry run)"
-            } elseif {[catch {portimage::deactivate $portname ${version_active}_${revision_active}${variant_active} $optionslist} result]} {
-                global errorInfo
-                ui_debug "$errorInfo"
-                ui_error "Deactivating $portname ${version_active}_${revision_active} failed: $result"
-                catch {mportclose $workername}
-                return 1
-            }
->>>>>>> 57dd2182
         }
     }
     if {$anyactive} {
