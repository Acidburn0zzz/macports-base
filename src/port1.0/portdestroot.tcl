--- conflicted
+++ resolved
@@ -229,14 +229,6 @@
                 set manlinkpath [file join $manpath $manlink]
                 # if link destination is not gzipped, check it
                 set manlinksrc [file readlink $manlinkpath]
-<<<<<<< HEAD
-                # if link destination is an absolute path, convert it to a
-                # relative path
-                if {[file pathtype $manlinksrc] eq "absolute"} {
-                    set manlinksrc [file tail $manlinksrc]
-                }
-=======
->>>>>>> 4176296a
                 if {![regexp "\[.\]gz\$" ${manlinksrc}]} {
                     set mandir [file dirname $manlink]
                     set mandirpath [file join $manpath $mandir]
@@ -245,10 +237,6 @@
                         puts $err
                         return
                     }
-<<<<<<< HEAD
-                    # if gzipped destination exists, fix link
-                    if {[file isfile ${manlinksrc}.gz]} {
-=======
                     # if link source is an absolute path, check for it under destroot
                     set mls_check "$manlinksrc"
                     if {[file pathtype $mls_check] eq "absolute"} {
@@ -256,7 +244,6 @@
                     }
                     # if gzipped destination exists, fix link
                     if {[file isfile ${mls_check}.gz]} {
->>>>>>> 4176296a
                         # if actual link name does not end with gz, rename it
                         if {![regexp "\[.\]gz\$" ${manlink}]} {
                             ui_debug "renaming link: $manlink to ${manlink}.gz"
