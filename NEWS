
== Overview of changes from MacPorts 1.6.0 to 1.6.1 ==

# For regular users:

* A suitable message is output when the requested port is not installed when polling its dependents;
* Fixed the "Error: Unable to open port: invalid command name "ui_prefix"" runtime error on Panther;
* Fixed the "Error: Unable to open port: invalid command name "ui_channels"" runtime error on Panther;
* Fixed a MacPorts, Panther specific build failure due to missing sqlite headers on that platform;
* Fixed a MacPorts build failure when building itself in universal fashion;


# For Portfile writers:

*) Pre-fabricated statements with correct checksums are output when in verbose mode if the existing ones in the Portfile are incorrect;
*) "port lint" now recognizes non-canonical modelines;
*) Added a 'configure.pipe' Portfile option for using pipes rather than intermediate files when compiling C/C++ based ports;



== Overview of changes from MacPorts 1.5.2 to 1.6.0 ==

# For regular usage:

*) Revived and thoroughly refreshed web presence at http://www.macports.org/ , with more improvements still on the way;
*) New project guide at http://guide.macports.org/
*) Fixed the "upgrade" target of the port(1) command to properly handle installed versions beginning with letters;
*) Improved the "variants" target of the port(1) command to behave like the "info" target to poll the requested Portfile directly
    rather than the index for more up-to-date information, while also providing a --index flag for legacy behavior;
*) Fixed a bug by which a user-specific 'macports.conf' file would not be read;
*) Tightened security by installing MacPorts in 0755 mode (no write permission for group and others) by default;
*) Added 'none' as a possible option for supported types of startupitems scripts;
*) Disabled readline support in interactive mode of the port(1) command by deafult;
*) Fixed a bug by which the "variants" target of the port(1) command would spit out an error backtrace to the terminal when no match
    was found for the requested port;
*) Revamped the "postflight" script that takes care of setting a MacPorts-compatible shell environment after installation from our
    "pkg" is complete; it now gracefully handles the addition of PATH, MANPATH and DISPLAY environment variables separately and only
    if strictly needed, properly backing up appropriate shell configuration files before proceeding to modify them
    (http://guide.macports.org/#installing.binary.postflight.details for more information);
<<<<<<< HEAD

=======
>>>>>>> 8688d420


# Individual port-building-related improvements:

*) Eugene Pimenov's GSoC2007 work on improving "trace mode" for the building of ports in clean environments,
    http://trac.macports.org/projects/macports/wiki/soc2007/epimenov ;
*) Added 'bsdmake' and 'gnumake' defaults for building ports on the FreeBSD and Linux platforms;
*) Added 'configureccache' and 'configuredistcc' configuration options to the main 'macports.conf' for distributed
    builds (defaulting to no);
*) Improved building of configure-based universal ports on Leopard;
*) Fixed a bug by which the 'universal' variant would disappear if a 'macosx' variant was selected;
*) Added a 'macosx_deployment_target' option to the main 'macports.conf' file for ports that benefit form this Mac OS X specific flag;
*) Added a 'configurepipe' option to the main 'macports.conf' file for using pipes rather than intermediate files when compiling C/C++
    based ports;
*) Removed LD_PREBIND & LD_PREBIND_ALLOW_OVERLAP variables from MacPorts' environment to prevent prebinding of binaries, which can be harmful
    on Tiger and above;


# Packaging-related improvements:

*) Created pkg's no longer have /etc, /var/ or /tmp directories in them;
*) Fixed a bug by which all .mpkg packages were missing their welcome page;
*) Fixed a bug by which HTML contents were written as a pkg's Welcome.rtf file, causing it to not display at all;
*) Made the homepage clickable in a pkg's welcoming screen;
*) Added support for lzma compression for archives;
*) Improved pkg & dmg creation on Leopard, for both Intel and PowerPC platforms;
*) Added an 'mdmg' target, for the creation of a dmg for a port and its dependencies;
*) Dramatically improved performace of the port(1) command's Portfile level actions like "file", "dir", "work" and "url"


# For Portfile writers:

*) Added more compiler suites as options to the 'configure.compiler' Portfile option;
*) Added 'configure.fflags' 'configure.fcflags' 'configure.f90flags' Portfile options for Fortran based ports;
*) Added 'configure.javac' and 'configure.classpath' Portfile options for Java ports;
*) Added 'configure.objc' 'configure.objcflags' Portfile options for Objective-C based ports;
*) Added 'build.nice' and 'build.jobs' Portfile options for parallel builds and build prioritizing;
*) Added 'startupitem.netchange' boolean flag Portfile option for generated startup scripts;
*) Added a "lint" target to the port(1) command, for Portfile verification and beautification;
*) Added Portfile group code for Python 3.0 based ports and deprecated the plain 'python' group code;
*) Added generic GNU livecheck rules;
*) The "x86" platform has been normalized as "i386";
*) Added a 'use_parallel_build' Portfile option for declaring if a particular port can be built in parallel through make's -j flag,
    defaulting to no;
*) Added 'configure.awk', 'configure.bison', 'configure.pkg_config', 'configure.pkg_config_path' Portfile options to point to the
    relevant programs/paths to use;
*) Added a 'extract.mkdir' Portfile option to better deal with so-called "tar bombs";


# For MacPorts scripting:

*) Moved the 'ui_isset' and 'global_option_isset' Tcl procedures for testing of the UI and global options to the macports1.0 API
    sparing its clients from having to implement them;
*) Improved defaults for implicit ui_prefix and ui_channels behaviour at the macports1.0 layer;


# Miscellaneous:

*) Added MacPorts-configure time checks for Mac OS X and Xcode versions and warnings for old versions;
*) Added a 'user-agent' parameters to our libcurl-based fetching of sources for sites that require a user agent;
*) 'livecheck' regular expressions are now checked against each entry in the listed master_site in the Portfile;
*) Fixed regexp in livecheck code to work when there is both a tag and a subdir in the mirror uri;
*) Improved the integrated "daemondo" program to better handle the death of startupitem-based programs;
*) Added a "--restart-wait=n" argument to the integrated "daemondo" program to control the number of seconds to wait during restart of
    the process it is monitoring, defaulting to 3;
*) Enabled building of our objc bridge against GNUStep on platforms other than Mac OS X;
*) Added support for packing of MacPorts itself on FreeBSD and Fedora platforms;
*) Added SourceForge.jp to our list of SourceForge-based mirrors for sources fetching;
*) Added http mirror sites for the postgresql mirrors list;
*) Added the ftp://ftp.gnu.org/old-gnu/ mirror to the GNU mirrors list;
*) Fixed a bug by which paths with embedded spaces would cause the "dp2mp-move" upgrade code to fail when trying to find user-specific
    'macports.conf' files;<|MERGE_RESOLUTION|>--- conflicted
+++ resolved
@@ -37,10 +37,6 @@
     "pkg" is complete; it now gracefully handles the addition of PATH, MANPATH and DISPLAY environment variables separately and only
     if strictly needed, properly backing up appropriate shell configuration files before proceeding to modify them
     (http://guide.macports.org/#installing.binary.postflight.details for more information);
-<<<<<<< HEAD
-
-=======
->>>>>>> 8688d420
 
 
 # Individual port-building-related improvements:
