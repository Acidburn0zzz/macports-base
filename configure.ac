--- conflicted
+++ resolved
@@ -32,11 +32,7 @@
     AC_MSG_WARN([This version of Mac OS X is not supported])
     AC_MSG_WARN([Please upgrade at http://store.apple.com/])
     ;;
-<<<<<<< HEAD
-  10.1.[[0-4]]|10.2.[[0-7]]|10.3.[[0-8]]|10.4.[[0-9]]|10.4.10|10.5.[[0-5]])
-=======
   10.1.[[0-4]]|10.2.[[0-7]]|10.3.[[0-8]]|10.4.[[0-9]]|10.4.10|10.5.[[0-6]])
->>>>>>> e3ed837a
     AC_MSG_WARN([This version of Mac OS X is out of date])
     AC_MSG_WARN([Please run Software Update to update it])
     ;;
